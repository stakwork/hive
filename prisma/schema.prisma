// This is your Prisma schema file,
// learn more about it in the docs: https://pris.ly/d/prisma-schema

generator client {
  provider = "prisma-client-js"
}

datasource db {
  provider = "postgresql"
  url      = env("DATABASE_URL")
}

// =============================================
// AUTHENTICATION & USER MANAGEMENT
// =============================================

model Account {
  id                String  @id @default(cuid())
  userId            String  @map("user_id")
  type              String
  provider          String
  providerAccountId String  @map("provider_account_id")
  refresh_token      String? 
  access_token       String?
  expires_at         Int?
  token_type         String?
  scope             String?
  id_token           String?
  session_state      String?
  user              User    @relation(fields: [userId], references: [id], onDelete: Cascade)

  @@unique([provider, providerAccountId])
  @@map("accounts")
}

model Session {
  id           String   @id @default(cuid())
  sessionToken String   @unique @map("session_token")
  userId       String   @map("user_id")
  expires      DateTime
  user         User     @relation(fields: [userId], references: [id], onDelete: Cascade)

  @@map("sessions")
}

model User {
  id            String       @id @default(cuid())
  name          String?
  email         String?      @unique
  emailVerified DateTime?    @map("email_verified")
  image         String?
  role          UserRole     @default(USER)
  timezone      String?      @default("UTC")
  locale        String?      @default("en")
  createdAt     DateTime     @default(now()) @map("created_at")
  updatedAt     DateTime     @updatedAt @map("updated_at")
  deleted       Boolean      @default(false)
  deletedAt     DateTime?    @map("deleted_at")
  lastLoginAt   DateTime?    @map("last_login_at")
  
  // Authentication relationships
  accounts      Account[]
  sessions      Session[]
  githubAuth    GitHubAuth?

  // Pool api key
  poolApiKey            String? @map("pool_api_key") // NEW: Pool API Key for Pool Manager
  
  // Workspace relationships
  ownedWorkspaces    Workspace[]       @relation("WorkspaceOwner")
  workspaceMembers   WorkspaceMember[]
  
  // Task assignments
  assignedTasks      Task[]            @relation("TaskAssignee")
  
  // Audit trail
  createdFeatures    Feature[]         @relation("FeatureCreator")
  updatedFeatures    Feature[]         @relation("FeatureUpdater")
  createdUserStories UserStory[]       @relation("UserStoryCreator")
  updatedUserStories UserStory[]       @relation("UserStoryUpdater")
  createdTasks       Task[]            @relation("TaskCreator")
  updatedTasks       Task[]            @relation("TaskUpdater")
  
  // Comments and discussions
  comments           Comment[]

  @@index([createdAt])
  @@index([deleted])
  @@index([email])
  @@map("users")
}

model VerificationToken {
  identifier String
  token      String   @unique
  expires    DateTime

  @@unique([identifier, token])
  @@map("verification_tokens")
}

model GitHubAuth {
  id                String    @id @default(cuid())
  userId            String    @unique @map("user_id")
  githubUserId      String    @map("github_user_id")
  githubUsername    String    @map("github_username")
  githubNodeId      String?   @map("github_node_id")
  name              String?
  bio               String?
  company           String?
  location          String?
  blog              String?
  twitterUsername   String?   @map("twitter_username")
  publicRepos       Int?      @map("public_repos")
  publicGists       Int?      @map("public_gists")
  followers         Int?
  following         Int?
  githubCreatedAt   DateTime? @map("github_created_at")
  githubUpdatedAt   DateTime? @map("github_updated_at")
  accountType       String?   @map("account_type")
  scopes            String[]  @default([])
  organizationsHash String?   @map("organizations_hash")
  createdAt         DateTime  @default(now()) @map("created_at")
  updatedAt         DateTime  @updatedAt @map("updated_at")
  user              User      @relation(fields: [userId], references: [id], onDelete: Cascade)

  @@index([githubUserId])
  @@index([githubUsername])
  @@map("github_auth")
}

// =============================================
// WORKSPACE & ORGANIZATION
// =============================================

model Workspace {
  id          String   @id @default(cuid())
  name        String
  description String?
  slug        String   @unique
  deleted     Boolean  @default(false)
  deletedAt   DateTime? @map("deleted_at")
  createdAt   DateTime @default(now()) @map("created_at")
  updatedAt   DateTime @updatedAt @map("updated_at")

  // Owner of the workspace
  ownerId String @map("owner_id")
  owner   User   @relation("WorkspaceOwner", fields: [ownerId], references: [id], onDelete: Cascade)

  // Members of the workspace
  members WorkspaceMember[]
  
  // Infrastructure
  swarm        Swarm?
  repositories Repository[]
  
  // PM Structure
  products Product[]
  tasks    Task[]

  // Stakwork credentials
  stakworkApiKey String? @map("stakwork_api_key")

  @@index([ownerId])
  @@index([deleted])
  @@map("workspaces")
}

model WorkspaceMember {
  id          String        @id @default(cuid())
  workspaceId String        @map("workspace_id")
  workspace   Workspace     @relation(fields: [workspaceId], references: [id], onDelete: Cascade)
  userId      String        @map("user_id")
  user        User          @relation(fields: [userId], references: [id], onDelete: Cascade)
  role        WorkspaceRole @default(VIEWER)
  joinedAt    DateTime      @default(now()) @map("joined_at")
  leftAt      DateTime?     @map("left_at")
  
  @@unique([workspaceId, userId])
  @@index([workspaceId])
  @@index([userId])
  @@map("workspace_members")
}

// =============================================
// INFRASTRUCTURE (Swarm & Repositories)
// =============================================

model Swarm {
  id           String      @id @default(cuid())
  name         String      @unique // domain name used for creation
  swarmId      String?     @map("swarm_id") // swarm_id from 3rd party
  swarmUrl     String?     @map("swarm_url") // https://{name}.sphinx.chat/api
  status       SwarmStatus @default(PENDING) // pending, active, failed, deleted
  instanceType String      @default("XL") @map("instance_type")
  createdAt    DateTime    @default(now()) @map("created_at")
  updatedAt    DateTime    @updatedAt @map("updated_at")

  // Stakgraph configuration fields
  poolName              String? @map("pool_name")
  repositoryName        String? @map("repository_name")
  defaultBranch         String? @map("default_branch")
  repositoryDescription String? @map("repository_description")
  repositoryUrl         String? @map("repository_url")
  swarmApiKey           String? @map("swarm_api_key")
  swarmSecretAlias      String? @map("swarm_secret_alias") // e.g., {{SWARM_{regex_swarm_id_number}_API_KEY}}
  environmentVariables  Json    @default("[]") @map("environment_variables")
  services              Json    @default("[]")


  // Wizard progress tracking
  wizardStep   SwarmWizardStep @default(WELCOME) @map("wizard_step")
  stepStatus   StepStatus      @default(PENDING) @map("step_status")
  wizardData   Json     @default("{}") @map("wizard_data")
  ingestRefId String? @map("ingest_ref_id")

  // Generated container files
  containerFiles Json? @map("container_files")

  // One-to-one relationship with workspace
  workspaceId String @unique @map("workspace_id")
  workspace   Workspace @relation(fields: [workspaceId], references: [id], onDelete: Cascade)

  @@index([swarmId])
  @@map("swarms")
}

model Repository {
  id            String           @id @default(cuid())
  name          String
  repositoryUrl String           @map("repository_url")
  branch        String           @default("main")
  status        RepositoryStatus @default(PENDING)
  createdAt     DateTime         @default(now()) @map("created_at")
  updatedAt     DateTime         @updatedAt @map("updated_at")
  
  // Repository belongs to workspace
  workspaceId String @map("workspace_id")
  workspace   Workspace @relation(fields: [workspaceId], references: [id], onDelete: Cascade)
  
  // Tasks can be linked to repositories
  tasks Task[]

  @@index([workspaceId])
  @@unique([repositoryUrl, workspaceId], name: "repositoryUrl_workspaceId")
  @@map("repositories")
}

// =============================================
// PRODUCT MANAGEMENT HIERARCHY
// =============================================

model Product {
  id          String   @id @default(cuid())
  name        String
  description String?
  vision      String?
  
  workspaceId String @map("workspace_id")
  workspace   Workspace @relation(fields: [workspaceId], references: [id], onDelete: Cascade)
  
  deleted     Boolean   @default(false)
  deletedAt   DateTime? @map("deleted_at")
  createdAt   DateTime  @default(now()) @map("created_at")
  updatedAt   DateTime  @updatedAt @map("updated_at")
  
  features    Feature[]
  roadmaps    Roadmap[]
  
  @@index([workspaceId])
  @@index([deleted])
  @@map("products")
}

// Goal / Objective
model Feature {
  id          String        @id @default(cuid())
  title       String
  description String?
  
  productId   String        @map("product_id")
  product     Product       @relation(fields: [productId], references: [id], onDelete: Cascade)
  
  // Phase support - 0 for main feature, 1,2,3... for phases
  phase       Int           @default(0)
  parentId    String?       @map("parent_id")
  parent      Feature?      @relation("FeaturePhases", fields: [parentId], references: [id])
  phases      Feature[]     @relation("FeaturePhases")
  
  status      FeatureStatus @default(IDEA)
  priority    Priority      @default(MEDIUM)
  
  // Audit fields
  createdById String        @map("created_by_id")
  createdBy   User          @relation("FeatureCreator", fields: [createdById], references: [id])
  updatedById String        @map("updated_by_id")
  updatedBy   User          @relation("FeatureUpdater", fields: [updatedById], references: [id])
  
  deleted     Boolean       @default(false)
  deletedAt   DateTime?     @map("deleted_at")
  createdAt   DateTime      @default(now()) @map("created_at")
  updatedAt   DateTime      @updatedAt @map("updated_at")
  
  userStories  UserStory[]
  requirements Requirement[]
  roadmapItems RoadmapItem[]
  comments     Comment[]     @relation("FeatureComments")
  
  @@index([productId])
  @@index([parentId])
  @@index([status])
  @@index([priority])
  @@index([deleted])
  @@map("features")
}

model UserStory {
  id                  String      @id @default(cuid())
  title               String
  description         String?
  acceptanceCriteria  String?     @map("acceptance_criteria")
  
  featureId           String      @map("feature_id")
  feature             Feature     @relation(fields: [featureId], references: [id], onDelete: Cascade)
  
  priority            Priority    @default(MEDIUM)
  storyPoints         Int?        @map("story_points")
  status              StoryStatus @default(BACKLOG)
  
  // Audit fields
  createdById         String      @map("created_by_id")
  createdBy           User        @relation("UserStoryCreator", fields: [createdById], references: [id])
  updatedById         String      @map("updated_by_id")
  updatedBy           User        @relation("UserStoryUpdater", fields: [updatedById], references: [id])
  
  deleted             Boolean     @default(false)
  deletedAt           DateTime?   @map("deleted_at")
  createdAt           DateTime    @default(now()) @map("created_at")
  updatedAt           DateTime    @updatedAt @map("updated_at")
  
  comments            Comment[]   @relation("UserStoryComments")
  
  @@index([featureId])
  @@index([status])
  @@index([priority])
  @@index([deleted])
  @@map("user_stories")
}

model Requirement {
  id          String             @id @default(cuid())
  title       String
  description String?
  type        RequirementType    @default(FUNCTIONAL)
  
  featureId   String             @map("feature_id")
  feature     Feature            @relation(fields: [featureId], references: [id], onDelete: Cascade)
  
  priority    MoSCoWPriority     @default(SHOULD_HAVE)
  status      RequirementStatus  @default(DRAFT)
  
  deleted     Boolean            @default(false)
  deletedAt   DateTime?          @map("deleted_at")
  createdAt   DateTime           @default(now()) @map("created_at")
  updatedAt   DateTime           @updatedAt @map("updated_at")
  
  comments    Comment[]          @relation("RequirementComments")
  
  @@index([featureId])
  @@index([type])
  @@index([status])
  @@index([deleted])
  @@map("requirements")
}

// Chat
model Task {
  id            String      @id @default(cuid())
  title         String
  description   String?
  
  // Direct workspace relationship
  workspaceId   String      @map("workspace_id")
  workspace     Workspace   @relation(fields: [workspaceId], references: [id], onDelete: Cascade)
  
  // Assignment and repository linking
  assigneeId    String?     @map("assignee_id")
  assignee      User?       @relation("TaskAssignee", fields: [assigneeId], references: [id], onDelete: SetNull)
  repositoryId  String?     @map("repository_id")
  repository    Repository? @relation(fields: [repositoryId], references: [id], onDelete: SetNull)
  
  status        TaskStatus  @default(TODO)
  priority      Priority    @default(MEDIUM)
  estimatedHours Int?       @map("estimated_hours")
  actualHours   Int?        @map("actual_hours")
  
  // Audit fields
  createdById   String      @map("created_by_id")
  createdBy     User        @relation("TaskCreator", fields: [createdById], references: [id])
  updatedById   String      @map("updated_by_id")
  updatedBy     User        @relation("TaskUpdater", fields: [updatedById], references: [id])
  
  deleted       Boolean     @default(false)
  deletedAt     DateTime?   @map("deleted_at")
  createdAt     DateTime    @default(now()) @map("created_at")
  updatedAt     DateTime    @updatedAt @map("updated_at")
  
  comments      Comment[]   @relation("TaskComments")
  chatMessages  ChatMessage[] 

  @@index([workspaceId])
  @@index([assigneeId])
  @@index([status])
  @@index([deleted])
  @@map("tasks")
}

// =============================================
// CHAT & ARTIFACTS
// =============================================

model ChatMessage {
  id                  String      @id @default(cuid())
  taskId              String?     @map("task_id")
  task                Task?       @relation(fields: [taskId], references: [id], onDelete: Cascade)
  message             String
  role                ChatRole
  timestamp           DateTime    @default(now())
  contextTags         Json        @default("[]") @map("context_tags") // stores ContextTag[]
  status              ChatStatus  @default(SENDING)
  sourceWebsocketID   String?     @map("source_websocket_id")
  replyId             String?     @map("reply_id")
  
  artifacts           Artifact[]
  
  createdAt           DateTime    @default(now()) @map("created_at")
  updatedAt           DateTime    @updatedAt @map("updated_at")
  
  @@index([taskId])
  @@index([timestamp])
  @@map("chat_messages")
}

model Artifact {
  id            String        @id @default(cuid())
  messageId     String        @map("message_id")
  message       ChatMessage   @relation(fields: [messageId], references: [id], onDelete: Cascade)
  type          ArtifactType
  content       Json?         // stores FormContent | CodeContent | BrowserContent
  
  createdAt     DateTime      @default(now()) @map("created_at")
  updatedAt     DateTime      @updatedAt @map("updated_at")
  
  @@index([messageId])
  @@index([type])
  @@map("artifacts")
}

// Add these enums to your existing enums section:
enum ChatRole {
  USER
  ASSISTANT
}

enum ChatStatus {
  SENDING
  SENT
  ERROR
}

enum ContextTagType {
  PRODUCT_BRIEF
  FEATURE_BRIEF
  SCHEMATIC
}

enum ArtifactType {
  FORM
  CODE
  BROWSER
  IDE
  MEDIA
  STREAM
<<<<<<< HEAD
  BUG_REPORT
=======
  LONGFORM
>>>>>>> 1e177010
}

// =============================================
// ROADMAP MANAGEMENT
// =============================================

model Roadmap {
  id          String         @id @default(cuid())
  name        String
  description String?
  
  productId   String         @map("product_id")
  product     Product        @relation(fields: [productId], references: [id], onDelete: Cascade)
  
  timeHorizon TimeHorizon    @default(QUARTER) @map("time_horizon")
  startDate   DateTime       @map("start_date")
  endDate     DateTime       @map("end_date")
  
  deleted     Boolean        @default(false)
  deletedAt   DateTime?      @map("deleted_at")
  createdAt   DateTime       @default(now()) @map("created_at")
  updatedAt   DateTime       @updatedAt @map("updated_at")
  
  items       RoadmapItem[]
  
  @@index([productId])
  @@index([deleted])
  @@map("roadmaps")
}

model RoadmapItem {
  id                String    @id @default(cuid())
  roadmapId         String    @map("roadmap_id")
  roadmap           Roadmap   @relation(fields: [roadmapId], references: [id], onDelete: Cascade)
  featureId         String    @map("feature_id")
  feature           Feature   @relation(fields: [featureId], references: [id], onDelete: Cascade)
  
  plannedStartDate  DateTime  @map("planned_start_date")
  plannedEndDate    DateTime  @map("planned_end_date")
  actualStartDate   DateTime? @map("actual_start_date")
  actualEndDate     DateTime? @map("actual_end_date")
  
  // Dependencies stored as array of roadmap item IDs
  dependencies      String[]  @default([])
  milestone         Boolean   @default(false)
  
  createdAt         DateTime  @default(now()) @map("created_at")
  updatedAt         DateTime  @updatedAt @map("updated_at")
  
  @@unique([roadmapId, featureId])
  @@index([roadmapId])
  @@index([featureId])
  @@map("roadmap_items")
}

// =============================================
// COMMUNICATION & COLLABORATION
// =============================================

model Comment {
  id          String        @id @default(cuid())
  content     String
  
  // Polymorphic relationship - can comment on different entity types
  entityType  CommentEntity @map("entity_type")
  featureId   String?       @map("feature_id")
  feature     Feature?      @relation("FeatureComments", fields: [featureId], references: [id], onDelete: Cascade)
  userStoryId String?       @map("user_story_id")
  userStory   UserStory?    @relation("UserStoryComments", fields: [userStoryId], references: [id], onDelete: Cascade)
  taskId      String?       @map("task_id")
  task        Task?         @relation("TaskComments", fields: [taskId], references: [id], onDelete: Cascade)
  requirementId String?     @map("requirement_id")
  requirement Requirement? @relation("RequirementComments", fields: [requirementId], references: [id], onDelete: Cascade)
  
  // Threading support
  parentId    String?       @map("parent_id")
  parent      Comment?      @relation("CommentThread", fields: [parentId], references: [id])
  replies     Comment[]     @relation("CommentThread")
  
  authorId    String        @map("author_id")
  author      User          @relation(fields: [authorId], references: [id], onDelete: Cascade)
  
  deleted     Boolean       @default(false)
  deletedAt   DateTime?     @map("deleted_at")
  createdAt   DateTime      @default(now()) @map("created_at")
  updatedAt   DateTime      @updatedAt @map("updated_at")
  
  @@index([featureId])
  @@index([userStoryId])
  @@index([taskId])
  @@index([requirementId])
  @@index([authorId])
  @@index([deleted])
  @@map("comments")
}

// =============================================
// ENUMS
// =============================================

enum UserRole {
  USER
  ADMIN
  MODERATOR
}

enum WorkspaceRole {
  OWNER
  ADMIN
  PM
  DEVELOPER
  STAKEHOLDER
  VIEWER
}

enum SwarmStatus {
  PENDING
  ACTIVE
  FAILED
  DELETED
}

enum RepositoryStatus {
  PENDING
  SYNCED
  FAILED
}

enum FeatureStatus {
  IDEA
  PLANNED
  IN_PROGRESS
  DONE
  CANCELLED
}

enum StoryStatus {
  BACKLOG
  IN_PROGRESS
  DONE
  CANCELLED
}

enum TaskStatus {
  TODO
  IN_PROGRESS
  DONE
  CANCELLED
}

enum Priority {
  LOW
  MEDIUM
  HIGH
  CRITICAL
}

enum RequirementType {
  FUNCTIONAL
  NON_FUNCTIONAL
  TECHNICAL
  BUSINESS
}

enum MoSCoWPriority {
  MUST_HAVE
  SHOULD_HAVE
  COULD_HAVE
  WONT_HAVE
}

enum RequirementStatus {
  DRAFT
  APPROVED
  IMPLEMENTED
  REJECTED
}

enum TimeHorizon {
  QUARTER
  HALF_YEAR
  YEAR
  CUSTOM
}

enum CommentEntity {
  FEATURE
  USER_STORY
  TASK
  REQUIREMENT
}

enum SwarmWizardStep {
  WELCOME
  REPOSITORY_SELECT
  PROJECT_NAME
  GRAPH_INFRASTRUCTURE
  INGEST_CODE
  ADD_SERVICES
  ENVIRONMENT_SETUP
  REVIEW_POOL_ENVIRONMENT
  STAKWORK_SETUP
  COMPLETION
}

enum StepStatus {
  PENDING
  STARTED
  PROCESSING
  COMPLETED
  FAILED
}<|MERGE_RESOLUTION|>--- conflicted
+++ resolved
@@ -481,11 +481,8 @@
   IDE
   MEDIA
   STREAM
-<<<<<<< HEAD
   BUG_REPORT
-=======
   LONGFORM
->>>>>>> 1e177010
 }
 
 // =============================================
