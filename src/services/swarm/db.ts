import { db } from "@/lib/db";
import { EncryptionService, encryptEnvVars } from "@/lib/encryption";
import { PoolState, SwarmStatus } from "@prisma/client";

const encryptionService: EncryptionService = EncryptionService.getInstance();

// Add ServiceConfig interface for the services array
export interface ServiceConfig {
  name: string;
  port: number;
  interpreter?: string;
  cwd?: string;
  scripts: {
    start: string;
    install?: string;
    build?: string;
    test?: string;
    preStart?: string;
    postStart?: string;
    rebuild?: string;
  };
  env?: Record<string, string>; // Environment variables from stakgraph
}

interface SaveOrUpdateSwarmParams {
  workspaceId: string;
  name?: string; // domain name (vanity_address)
  instanceType?: string;
  environmentVariables?: Record<string, string>[];
  status?: SwarmStatus;
  swarmUrl?: string;
  ec2Id?: string;
  swarmApiKey?: string;
  swarmPassword?: string;
  poolName?: string;
  poolCpu?: string;
  poolMemory?: string;
  services?: ServiceConfig[]; // Use ServiceConfig[]
  swarmId?: string;
  swarmSecretAlias?: string;
  ingestRefId?: string;
  containerFiles?: Record<string, string>;
<<<<<<< HEAD
  containerFilesSetup?: boolean;
  defaultBranch?: string;
=======
>>>>>>> 88c27cd0
  poolState?: PoolState;
}

export const select = {
  id: true,
  name: true,
  swarmUrl: true,
  status: true,
  createdAt: true,
  updatedAt: true,
  workspaceId: true,
  instanceType: true,
  ec2Id: true,
  swarmApiKey: true,
  swarmPassword: true,
  poolApiKey: true,
  poolName: true,
  poolCpu: true,
  poolMemory: true,
  poolState: true,
  services: true,
  swarmSecretAlias: true,
  swarmId: true,
  ingestRefId: true,
  environmentVariables: true,
  containerFiles: true,
<<<<<<< HEAD
  containerFilesSetup: true,
  defaultBranch: true,
=======
>>>>>>> 88c27cd0
};

export async function saveOrUpdateSwarm(params: SaveOrUpdateSwarmParams) {
  let swarm = await db.swarm.findUnique({
    where: { workspaceId: params.workspaceId },
  });

  // eslint-disable-next-line @typescript-eslint/no-explicit-any
  const data: Record<string, any> = {};
  if (params.name !== undefined) data.name = params.name;
  if (params.instanceType !== undefined) data.instanceType = params.instanceType;
  if (params.environmentVariables !== undefined)
    data.environmentVariables = encryptEnvVars(
      params.environmentVariables as unknown as Array<{
        name: string;
        value: string;
      }>,
    );
  if (params.status !== undefined) data.status = params.status;
  if (params.swarmUrl !== undefined) data.swarmUrl = params.swarmUrl;
  if (params.ec2Id !== undefined) data.ec2Id = params.ec2Id;
  if (params.swarmApiKey !== undefined)
    data.swarmApiKey = JSON.stringify(encryptionService.encryptField("swarmApiKey", params.swarmApiKey));
  if (params.swarmPassword !== undefined)
    data.swarmPassword = JSON.stringify(encryptionService.encryptField("swarmPassword", params.swarmPassword));
  if (params.poolName !== undefined) data.poolName = params.poolName;
  if (params.poolCpu !== undefined) data.poolCpu = params.poolCpu;
  if (params.poolMemory !== undefined) data.poolMemory = params.poolMemory;
  if (params.swarmId !== undefined) data.swarmId = params.swarmId;
  if (params.swarmSecretAlias !== undefined) data.swarmSecretAlias = params.swarmSecretAlias;
  if (params.poolState !== undefined) data.poolState = params.poolState;

  if (params.services !== undefined) {
    data.services = params.services;
  }
  if (params.containerFiles !== undefined) data.containerFiles = params.containerFiles;
  if (params.containerFilesSetup !== undefined) data.containerFilesSetup = params.containerFilesSetup;
  if (params.ingestRefId !== undefined) data.ingestRefId = params.ingestRefId;
  data.updatedAt = new Date();

  if (swarm) {
    swarm = await db.swarm.update({
      where: { workspaceId: params.workspaceId },
      data,
      select,
    });
  } else {
    const createData = {
      workspaceId: params.workspaceId,
      name: params.name || "",
      instanceType: params.instanceType || "",
      environmentVariables: params.environmentVariables
        ? (encryptEnvVars(
            params.environmentVariables as unknown as Array<{
              name: string;
              value: string;
            }>,
          ) as unknown)
        : [],
      status: params.status || SwarmStatus.PENDING,
      swarmUrl: params.swarmUrl || null,
      ec2Id: params.ec2Id || null,
      swarmApiKey:
        params.swarmApiKey !== undefined
          ? JSON.stringify(encryptionService.encryptField("swarmApiKey", params.swarmApiKey))
          : undefined,
      swarmPassword:
        params.swarmPassword !== undefined
          ? JSON.stringify(encryptionService.encryptField("swarmPassword", params.swarmPassword))
          : undefined,
      poolName: params.poolName || "",
      poolCpu: params.poolCpu || "2",
      poolMemory: params.poolMemory || "4Gi",
      services: params.services ? params.services : [],
      swarmSecretAlias: params.swarmSecretAlias || "",
      containerFiles: params.containerFiles,
      containerFilesSetup: params.containerFilesSetup || false,
      swarmId: params.swarmId,
      ingestRefId: params.ingestRefId,
      poolState: params.poolState || PoolState.NOT_STARTED,
      // eslint-disable-next-line @typescript-eslint/no-explicit-any
    } as any;
    console.log("[saveOrUpdateSwarm] Create data:", createData);
    swarm = await db.swarm.create({
      data: createData,
      select,
    });
  }
  return swarm;
}<|MERGE_RESOLUTION|>--- conflicted
+++ resolved
@@ -40,11 +40,8 @@
   swarmSecretAlias?: string;
   ingestRefId?: string;
   containerFiles?: Record<string, string>;
-<<<<<<< HEAD
   containerFilesSetup?: boolean;
   defaultBranch?: string;
-=======
->>>>>>> 88c27cd0
   poolState?: PoolState;
 }
 
@@ -71,11 +68,8 @@
   ingestRefId: true,
   environmentVariables: true,
   containerFiles: true,
-<<<<<<< HEAD
   containerFilesSetup: true,
   defaultBranch: true,
-=======
->>>>>>> 88c27cd0
 };
 
 export async function saveOrUpdateSwarm(params: SaveOrUpdateSwarmParams) {
@@ -129,11 +123,11 @@
       instanceType: params.instanceType || "",
       environmentVariables: params.environmentVariables
         ? (encryptEnvVars(
-            params.environmentVariables as unknown as Array<{
-              name: string;
-              value: string;
-            }>,
-          ) as unknown)
+          params.environmentVariables as unknown as Array<{
+            name: string;
+            value: string;
+          }>,
+        ) as unknown)
         : [],
       status: params.status || SwarmStatus.PENDING,
       swarmUrl: params.swarmUrl || null,
