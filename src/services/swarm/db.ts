import { db } from "@/lib/db";
import { StepStatus, SwarmStatus, SwarmWizardStep } from "@prisma/client";

// Add ServiceConfig interface for the services array
export interface ServiceConfig {
  name: string;
  port: number;
  scripts: {
    start: string;
    install?: string;
    build?: string;
    test?: string;
  };
}

interface SaveOrUpdateSwarmParams {
  workspaceId: string;
  name?: string; // domain name (vanity_address)
  instanceType?: string;
  environmentVariables?: Record<string, string>[];
  status?: SwarmStatus;
  swarmUrl?: string;
  repositoryName?: string;
  repositoryDescription?: string;
  repositoryUrl?: string;
  swarmApiKey?: string;
  poolName?: string;
  services?: ServiceConfig[]; // Use ServiceConfig[]
  swarmId?: string;
  swarmSecretAlias?: string;
  ingestRefId?: string;
  wizardStep?: SwarmWizardStep;
  stepStatus?: StepStatus;
  containerFiles?: Record<string, string>;
  wizardData?: unknown;
  defaultBranch?: string;
}

export const select = {
  id: true,
  name: true,
  swarmUrl: true,
  status: true,
  createdAt: true,
  updatedAt: true,
  workspaceId: true,
  instanceType: true,
  repositoryName: true,
  repositoryDescription: true,
  repositoryUrl: true,
  swarmApiKey: true,
  poolName: true,
  services: true,
  swarmSecretAlias: true,
  wizardStep: true,
  stepStatus: true,
  wizardData: true,
  swarmId: true,
  ingestRefId: true,
  environmentVariables: true,
  containerFiles: true,
  defaultBranch: true,
};

export async function saveOrUpdateSwarm(params: SaveOrUpdateSwarmParams) {
  let swarm = await db.swarm.findUnique({
    where: { workspaceId: params.workspaceId },
  });
<<<<<<< HEAD
   
  console.log("swarm-data-next", params);
  console.log("swarm-data-current", swarm);
=======
>>>>>>> 1e177010

  // eslint-disable-next-line @typescript-eslint/no-explicit-any
  const data: Record<string, any> = {};
  if (params.name !== undefined) data.name = params.name;
  if (params.instanceType !== undefined)
    data.instanceType = params.instanceType;
  if (params.environmentVariables !== undefined)
    data.environmentVariables = params.environmentVariables;
  if (params.status !== undefined) data.status = params.status;
  if (params.swarmUrl !== undefined) data.swarmUrl = params.swarmUrl;
  if (params.repositoryName !== undefined)
    data.repositoryName = params.repositoryName;
  if (params.repositoryDescription !== undefined)
    data.repositoryDescription = params.repositoryDescription;
  if (params.repositoryUrl !== undefined)
    data.repositoryUrl = params.repositoryUrl;
  if (params.swarmApiKey !== undefined) data.swarmApiKey = params.swarmApiKey;
  if (params.poolName !== undefined) data.poolName = params.poolName;
  if (params.swarmId !== undefined) data.swarmId = params.swarmId;
  if (params.defaultBranch !== undefined) data.defaultBranch = params.defaultBranch;
  if (params.swarmSecretAlias !== undefined)
    data.swarmSecretAlias = params.swarmSecretAlias;
  if (params.wizardStep !== undefined) data.wizardStep = params.wizardStep;
  if (params.stepStatus !== undefined) data.stepStatus = params.stepStatus;
  if (params.wizardData !== undefined) {
    console.log("params.wizardData", params.wizardData);
    console.log("data.wizardData", data.wizardData);
    const previousWizardData = swarm?.wizardData || {};

    const newWizardData = {
      ...(previousWizardData as object),
      ...params.wizardData,
    } as unknown;

    data.wizardData = newWizardData;
  }

  if (params.services !== undefined) {
    data.services = params.services;
  }
  if (params.containerFiles !== undefined)
    data.containerFiles = params.containerFiles;
  if (params.ingestRefId !== undefined) data.ingestRefId = params.ingestRefId;
  data.updatedAt = new Date();

  if (swarm) {
    console.log("[saveOrUpdateSwarm] Update data:", data);
    swarm = await db.swarm.update({
      where: { workspaceId: params.workspaceId },
      data,
      select,
    });
  } else {
    const createData = {
      workspaceId: params.workspaceId,
      name: params.name || "",
      instanceType: params.instanceType || "",
      environmentVariables: params.environmentVariables
        ? JSON.stringify(params.environmentVariables)
        : "[]",
      status: params.status || SwarmStatus.PENDING,
      swarmUrl: params.swarmUrl || null,
      repositoryName: params.repositoryName || "",
      repositoryDescription: params.repositoryDescription || "",
      repositoryUrl: params.repositoryUrl || "",
      swarmApiKey: params.swarmApiKey || "",
      poolName: params.poolName || "",
      services: params.services ? params.services : [],
      swarmSecretAlias: params.swarmSecretAlias || "",
      wizardStep: params.wizardStep,
      stepStatus: params.stepStatus,
      defaultBranch: params.defaultBranch || "",
      wizardData: params.wizardData,
      // eslint-disable-next-line @typescript-eslint/no-explicit-any
    } as any;
    console.log("[saveOrUpdateSwarm] Create data:", createData);
    swarm = await db.swarm.create({
      data: createData,
      select,
    });
  }
  return swarm;
}<|MERGE_RESOLUTION|>--- conflicted
+++ resolved
@@ -66,12 +66,6 @@
   let swarm = await db.swarm.findUnique({
     where: { workspaceId: params.workspaceId },
   });
-<<<<<<< HEAD
-   
-  console.log("swarm-data-next", params);
-  console.log("swarm-data-current", swarm);
-=======
->>>>>>> 1e177010
 
   // eslint-disable-next-line @typescript-eslint/no-explicit-any
   const data: Record<string, any> = {};
