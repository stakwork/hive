--- conflicted
+++ resolved
@@ -65,14 +65,9 @@
   let swarm = await db.swarm.findUnique({
     where: { workspaceId: params.workspaceId },
   });
-<<<<<<< HEAD
    
-  console.log("params", params);
-=======
   console.log("swarm-data-next", params);
-  console.log(swarm);
   console.log("swarm-data-current", swarm);
->>>>>>> 5a0beaee
 
   // eslint-disable-next-line @typescript-eslint/no-explicit-any
   const data: Record<string, any> = {};
