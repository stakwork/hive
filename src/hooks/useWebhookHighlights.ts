import { useWorkspace } from '@/hooks/useWorkspace'
import { getPusherClient, getWorkspaceChannelName, PUSHER_EVENTS } from '@/lib/pusher'
import { useDataStore, useGraphStore } from '@/stores/useStores'
import { useEffect, useCallback } from 'react'

interface HighlightEvent {
  nodeIds: string[]
  workspaceId: string
  depth: number
  title: string
  timestamp: number
}

export const useWebhookHighlights = () => {
  const { workspace } = useWorkspace()
<<<<<<< HEAD
  const { addHighlightChunk } = useGraphStore((s) => s)
  const { addNewNode } = useDataStore((s) => s)

  const fetchNodes = useCallback(async (nodeIds: string[]) => {
    if (!workspace?.slug || nodeIds.length === 0) return []

    try {
      const response = await fetch(
        `/api/workspaces/${workspace.slug}/graph/nodes?ref_ids=${nodeIds.join(',')}`
      )
      if (!response.ok) return []

      const data = await response.json()
      return data?.data?.nodes || []
    } catch (error) {
      console.error('Failed to fetch nodes:', error)
      return []
    }
  }, [workspace?.slug])

  const fetchSubgraph = useCallback(async (nodeIds: string[], depth: number) => {
    if (!workspace?.slug || nodeIds.length === 0) return []

    try {
      const allNodes: any[] = []
      const allEdges: any[] = []
      const allNodeIds = new Set<string>()

      for (const nodeId of nodeIds) {
        const subgraphEndpoint = `/graph/subgraph?include_properties=true&start_node=${nodeId}&depth=${depth}&min_depth=0&limit=100&sort_by=date_added_to_graph`
        const encodedEndpoint = encodeURIComponent(subgraphEndpoint)

        const response = await fetch(
          `/api/swarm/jarvis/nodes?id=${workspace.id}&endpoint=${encodedEndpoint}`
        )

        if (!response.ok) continue

        const data = await response.json()
        const nodes = data?.data?.nodes || []
        const edges = data?.data?.edges || []

        // Collect unique nodes and edges
        nodes.forEach((node: any) => {
          if (!allNodeIds.has(node.ref_id)) {
            allNodeIds.add(node.ref_id)
            allNodes.push(node)
          }
        })

        edges.forEach((edge: any) => {
          const edgeExists = allEdges.some(existingEdge =>
            existingEdge.ref_id === edge.ref_id ||
            (existingEdge.source === edge.source && existingEdge.target === edge.target)
          )
          if (!edgeExists) {
            allEdges.push(edge)
          }
        })
      }

      if (allNodes.length > 0 || allEdges.length > 0) {
        addNewNode({ nodes: allNodes, edges: allEdges })
      }

      return Array.from(allNodeIds)
    } catch (error) {
      console.error('Failed to fetch subgraph:', error)
      return []
    }
  }, [workspace?.slug, workspace?.id, addNewNode])
=======
  const { setWebhookHighlightNodes, addWebhookHighlightChunk } = useGraphStore((s) => s)
>>>>>>> a2250430

  useEffect(() => {
    try {
      if (!workspace?.slug) return

      const pusher = getPusherClient()
      const channelName = getWorkspaceChannelName(workspace.slug)
      const channel = pusher.subscribe(channelName)

      const handleHighlightEvent = async (data: HighlightEvent) => {
        console.log('Received highlight event:', data)

        if (data.workspaceId !== workspace.slug) return

        let finalNodeIds: string[] = []

        if (data.depth === 0) {
          // Depth 0: Just fetch the specific nodes
          const nodes = await fetchNodes(data.nodeIds)
          if (nodes.length > 0) {
            addNewNode({ nodes, edges: [] })
          }
          finalNodeIds = data.nodeIds
        } else {
          // Depth > 0: Fetch subgraph
          finalNodeIds = await fetchSubgraph(data.nodeIds, data.depth)
        }

<<<<<<< HEAD
        // Create highlight chunk
        if (finalNodeIds.length > 0) {
          console.log('Creating highlight chunk with nodes:', finalNodeIds)
          addHighlightChunk(data.title, finalNodeIds)
=======
        // Verify this is for the current workspace
        if (data.workspaceId === workspace.slug) {
          console.log("setting webhook highlight nodes:", data.nodeIds, data.depth, data.title)

          // Use new chunk-based system if title is provided, fallback to legacy system
          if (data.title) {
            addWebhookHighlightChunk(data.title, data.nodeIds, data.depth)
          } else {
            setWebhookHighlightNodes(data.nodeIds, data.depth)
          }
>>>>>>> a2250430
        }
      }

      channel.bind(PUSHER_EVENTS.HIGHLIGHT_NODES, handleHighlightEvent)

      return () => {
        channel.unbind(PUSHER_EVENTS.HIGHLIGHT_NODES, handleHighlightEvent)
        pusher.unsubscribe(channelName)
      }
    } catch (error) {
      console.error('Error subscribing to webhook highlights:', error)
    }
<<<<<<< HEAD
  }, [workspace?.slug, fetchNodes, fetchSubgraph, addHighlightChunk, addNewNode])
=======
  }, [workspace?.slug, setWebhookHighlightNodes, addWebhookHighlightChunk])
>>>>>>> a2250430
}<|MERGE_RESOLUTION|>--- conflicted
+++ resolved
@@ -1,7 +1,7 @@
 import { useWorkspace } from '@/hooks/useWorkspace'
 import { getPusherClient, getWorkspaceChannelName, PUSHER_EVENTS } from '@/lib/pusher'
 import { useDataStore, useGraphStore } from '@/stores/useStores'
-import { useEffect, useCallback } from 'react'
+import { useCallback, useEffect } from 'react'
 
 interface HighlightEvent {
   nodeIds: string[]
@@ -13,7 +13,6 @@
 
 export const useWebhookHighlights = () => {
   const { workspace } = useWorkspace()
-<<<<<<< HEAD
   const { addHighlightChunk } = useGraphStore((s) => s)
   const { addNewNode } = useDataStore((s) => s)
 
@@ -85,9 +84,6 @@
       return []
     }
   }, [workspace?.slug, workspace?.id, addNewNode])
-=======
-  const { setWebhookHighlightNodes, addWebhookHighlightChunk } = useGraphStore((s) => s)
->>>>>>> a2250430
 
   useEffect(() => {
     try {
@@ -116,23 +112,10 @@
           finalNodeIds = await fetchSubgraph(data.nodeIds, data.depth)
         }
 
-<<<<<<< HEAD
         // Create highlight chunk
         if (finalNodeIds.length > 0) {
           console.log('Creating highlight chunk with nodes:', finalNodeIds)
           addHighlightChunk(data.title, finalNodeIds)
-=======
-        // Verify this is for the current workspace
-        if (data.workspaceId === workspace.slug) {
-          console.log("setting webhook highlight nodes:", data.nodeIds, data.depth, data.title)
-
-          // Use new chunk-based system if title is provided, fallback to legacy system
-          if (data.title) {
-            addWebhookHighlightChunk(data.title, data.nodeIds, data.depth)
-          } else {
-            setWebhookHighlightNodes(data.nodeIds, data.depth)
-          }
->>>>>>> a2250430
         }
       }
 
@@ -145,9 +128,5 @@
     } catch (error) {
       console.error('Error subscribing to webhook highlights:', error)
     }
-<<<<<<< HEAD
   }, [workspace?.slug, fetchNodes, fetchSubgraph, addHighlightChunk, addNewNode])
-=======
-  }, [workspace?.slug, setWebhookHighlightNodes, addWebhookHighlightChunk])
->>>>>>> a2250430
 }