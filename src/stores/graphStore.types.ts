--- conflicted
+++ resolved
@@ -1,4 +1,4 @@
-import { GraphData, Link, NodeExtended } from '@Universe/types'
+import { GraphData, Link, NodeExtended } from '@Universe/types';
 
 export type Position = { x: number; y: number; z: number }
 export type Neighbourhood = { name: string; ref_id: string }
@@ -39,11 +39,8 @@
   cameraTarget: CameraTarget | null
   webhookHighlightNodes: string[]
   highlightTimestamp: number | null
-<<<<<<< HEAD
   activeFilterTab: FilterTab
-=======
   webhookHighlightDepth: number
->>>>>>> 7e78f9a6
 
   // setters
   setDisableCameraRotation(rotation: boolean): void
