--- conflicted
+++ resolved
@@ -63,11 +63,8 @@
   cameraTarget: CameraTarget | null
   webhookHighlightNodes: string[]
   highlightTimestamp: number | null
-<<<<<<< HEAD
   activeFilterTab: FilterTab
-=======
   webhookHighlightDepth: number
->>>>>>> 7e78f9a6
   setDisableCameraRotation: (rotation: boolean) => void
   setScrollEventsDisabled: (rotation: boolean) => void
   setData: (data: GraphData) => void
@@ -172,11 +169,8 @@
   cameraTarget: null,
   webhookHighlightNodes: [],
   highlightTimestamp: null,
-<<<<<<< HEAD
   activeFilterTab: 'all',
-=======
   webhookHighlightDepth: 0,
->>>>>>> 7e78f9a6
 }
 
 export const useGraphStore = create<GraphStore>()((set, get) => ({
