"use client";

<<<<<<< HEAD
import { useState, useEffect } from "react";
import { Sparkles, Check, X, Eye, Edit, Brain, Loader2 } from "lucide-react";
=======
import { useState, useRef } from "react";
import { Sparkles, Check, X, Eye, Edit } from "lucide-react";
>>>>>>> c3e52b89
import { Label } from "@/components/ui/label";
import { Textarea } from "@/components/ui/textarea";
import { Button } from "@/components/ui/button";
import { AIButton } from "@/components/ui/ai-button";
import { SaveIndicator } from "./SaveIndicator";
import { MarkdownRenderer } from "@/components/MarkdownRenderer";
<<<<<<< HEAD
import { WorkflowStatusBadge } from "@/app/w/[slug]/task/[...taskParams]/components/WorkflowStatusBadge";
import { useStakworkGeneration } from "@/hooks/useStakworkGeneration";
import { useWorkspace } from "@/hooks/useWorkspace";
=======
import { useImageUpload } from "@/hooks/useImageUpload";
import { ImagePreview } from "@/components/ui/image-preview";
>>>>>>> c3e52b89
import { cn } from "@/lib/utils";
import type { StakworkRunType } from "@prisma/client";
import {
  Tooltip,
  TooltipContent,
  TooltipProvider,
  TooltipTrigger,
} from "@/components/ui/tooltip";

interface GeneratedContent {
  content: string;
}

interface AITextareaSectionProps {
  id: string;
  label: string;
  description: string;
  type: "requirements" | "architecture";
  featureId: string;
  value: string | null;
  savedField: string | null;
  saving: boolean;
  saved: boolean;
  onChange: (value: string) => void;
  onBlur: (value: string | null) => void;
  rows?: number;
  className?: string;
}

export function AITextareaSection({
  id,
  label,
  description,
  type,
  featureId,
  value,
  savedField,
  saving,
  saved,
  onChange,
  onBlur,
  rows = 8,
  className,
}: AITextareaSectionProps) {
  const textareaRef = useRef<HTMLTextAreaElement>(null);
  const [generatedContent, setGeneratedContent] = useState<string>("");
  const [isStakworkResult, setIsStakworkResult] = useState(false);
  const [currentRunId, setCurrentRunId] = useState<string | null>(null);
  const [quickGenerating, setQuickGenerating] = useState(false);
  // Default to edit mode when empty, preview mode when has content
  const [mode, setMode] = useState<"edit" | "preview">(value ? "preview" : "edit");

<<<<<<< HEAD
  const { workspace } = useWorkspace();
  const {
    latestRun,
    loading: stakworkLoading,
    createRun,
    acceptRun,
    rejectRun,
  } = useStakworkGeneration({
    featureId,
    type: "ARCHITECTURE", // Only valid type currently
    enabled: type === "architecture",
  });

  // When stakwork run completes, display result
  useEffect(() => {
    if (latestRun?.status === "COMPLETED" && !latestRun.decision && latestRun.result) {
      setGeneratedContent(latestRun.result);
      setIsStakworkResult(true);
      setCurrentRunId(latestRun.id);
    }
  }, [latestRun]);

  const handleAccept = async () => {
    if (!generatedContent) return;

    // Optimistic update: Update UI immediately for instant feedback
    onChange(generatedContent);
    onBlur(generatedContent);

    // If stakwork, persist decision to database (async in background)
    if (isStakworkResult && currentRunId) {
      await acceptRun(currentRunId, featureId);
=======
  const {
    isDragging,
    isUploading,
    handleDragEnter,
    handleDragLeave,
    handleDragOver,
    handleDrop,
    handlePaste,
  } = useImageUpload({
    featureId,
    onImageInserted: (markdownImage) => {
      console.log('Image inserted:', markdownImage);
    },
    onError: (error) => {
      console.error('Image upload error:', error);
      // TODO: Show toast notification
    },
  });

  const handleAccept = () => {
    if (generatedContent) {
      // Use the complete content from AI (no appending)
      onChange(generatedContent);
      onBlur(generatedContent);
      setGeneratedContent("");
>>>>>>> c3e52b89
    }

    // Clear state
    setGeneratedContent("");
    setIsStakworkResult(false);
    setCurrentRunId(null);
  };

  const handleReject = async () => {
    if (isStakworkResult && currentRunId) {
      // Stakwork flow: call decision endpoint
      await rejectRun(currentRunId);
    }

    // Clear state
    setGeneratedContent("");
    setIsStakworkResult(false);
    setCurrentRunId(null);
  };

  const handleGenerated = (results: GeneratedContent[]) => {
    if (results.length > 0) {
      setGeneratedContent(results[0].content);
      setIsStakworkResult(false);
      setCurrentRunId(null);
    }
  };

  const handleDeepThink = async () => {
    if (!workspace?.id) return;

    await createRun({
      type: "ARCHITECTURE",
      featureId,
      workspaceId: workspace.id,
    });
  };

  const handleRetry = async () => {
    if (!workspace?.id) return;

    // Mark old run as rejected (cleanup)
    if (currentRunId) {
      await rejectRun(currentRunId, "Retrying after failure");
    }

    // Create new run
    await createRun({
      type: "ARCHITECTURE",
      featureId,
      workspaceId: workspace.id,
    });
  };

  const handleModeSwitch = (newMode: "edit" | "preview") => {
    // If switching from edit to preview, trigger save
    if (mode === "edit" && newMode === "preview") {
      onBlur(value);
    }
    setMode(newMode);
  };

  const isErrorState = latestRun?.status &&
    ["FAILED", "ERROR", "HALTED"].includes(latestRun.status);

  const isLoadingState = latestRun?.status &&
    ["PENDING", "IN_PROGRESS"].includes(latestRun.status);

  // Only show badge for error states (not loading states)
  const showWorkflowBadge = !!(
    latestRun &&
    !latestRun.decision &&
    isErrorState
  );

  return (
    <div className="space-y-2">
      <div className="flex items-center gap-2">
        <Label htmlFor={id} className="text-sm font-medium">
          {label}
        </Label>
        <AIButton<GeneratedContent>
          endpoint={`/api/features/${featureId}/generate`}
          params={{ type }}
          onGenerated={handleGenerated}
          onGeneratingChange={setQuickGenerating}
          disabled={isLoadingState || showWorkflowBadge}
          iconOnly
        />
        {type === "architecture" && (
          <>
            <TooltipProvider>
              <Tooltip>
                <TooltipTrigger asChild>
                  <Button
                    size="sm"
                    variant="ghost"
                    onClick={handleDeepThink}
                    disabled={stakworkLoading || isLoadingState || showWorkflowBadge || quickGenerating}
                    className="h-6 w-6 p-0"
                  >
                    {isLoadingState ? (
                      <Loader2 className="h-3.5 w-3.5 animate-spin text-purple-500" />
                    ) : (
                      <Brain className="h-3.5 w-3.5 text-purple-600" />
                    )}
                  </Button>
                </TooltipTrigger>
                <TooltipContent>
                  <p>Deep Research</p>
                </TooltipContent>
              </Tooltip>
            </TooltipProvider>
            {showWorkflowBadge && (
              <div className="flex items-center gap-2">
                <WorkflowStatusBadge
                  status={isErrorState ? "FAILED" : latestRun.status}
                />
                {isErrorState && (
                  <Button
                    size="sm"
                    variant="outline"
                    onClick={handleRetry}
                    disabled={stakworkLoading}
                    className="h-6 text-xs px-2"
                  >
                    Retry
                  </Button>
                )}
              </div>
            )}
          </>
        )}
        <SaveIndicator
          field={id}
          savedField={savedField}
          saving={saving}
          saved={saved}
        />
      </div>
      <p className="text-sm text-muted-foreground">
        {description}
      </p>

      {/* AI Suggestion Preview */}
      {generatedContent ? (
        <div className="rounded-md border border-border bg-muted/50 p-4 space-y-3 animate-in fade-in slide-in-from-top-2 duration-300">
          <div className="flex items-start gap-3">
            <Sparkles className="h-4 w-4 text-purple-500 flex-shrink-0 mt-1" />
            <div className="flex-1 text-sm whitespace-pre-wrap">
              {generatedContent}
            </div>
          </div>
          <div className="flex gap-2 justify-end">
            <Button
              size="sm"
              variant="outline"
              onClick={handleAccept}
            >
              <Check className="h-4 w-4 mr-2 text-green-600" />
              Accept
            </Button>
            <Button
              size="sm"
              variant="ghost"
              onClick={handleReject}
            >
              <X className="h-4 w-4 mr-2 text-red-600" />
              Reject
            </Button>
          </div>
        </div>
      ) : (
        /* Content Area - Toggle between Edit and Preview */
        <div className="space-y-2">
        <div className="relative">
        {mode === "edit" ? (
          <Textarea
            ref={textareaRef}
            id={id}
            placeholder={`Type your ${label.toLowerCase()} here...`}
            value={value || ""}
            onChange={(e) => onChange(e.target.value)}
            onBlur={(e) => onBlur(e.target.value || null)}
            rows={rows}
            className={cn("resize-y font-mono text-sm min-h-[200px] pr-10", className)}
            isDragging={isDragging}
            isUploading={isUploading}
            onDragEnter={handleDragEnter}
            onDragLeave={handleDragLeave}
            onDragOver={handleDragOver}
            onDrop={handleDrop}
            onPaste={handlePaste}
          />
        ) : (
          <div className={cn(
            "rounded-md border border-border bg-muted/30 p-4 min-h-[200px]",
            !value && "flex items-center justify-center text-sm text-muted-foreground",
            className
          )}>
            {value ? (
              <MarkdownRenderer size="compact">{value}</MarkdownRenderer>
            ) : (
              <p>No content yet. Click Edit to add {label.toLowerCase()}.</p>
            )}
          </div>
        )}

        {/* Toggle Buttons - positioned inside content area */}
        <div className="absolute top-2 right-2 flex items-center gap-0.5 bg-background/80 backdrop-blur-sm border border-border/50 rounded-md p-0.5">
          <Button
            size="sm"
            variant={mode === "preview" ? "secondary" : "ghost"}
            onClick={() => handleModeSwitch("preview")}
            className="h-6 w-6 p-0"
            title="Preview"
          >
            <Eye className="h-3.5 w-3.5" />
          </Button>
          <Button
            size="sm"
            variant={mode === "edit" ? "secondary" : "ghost"}
            onClick={() => handleModeSwitch("edit")}
            className="h-6 w-6 p-0"
            title="Edit"
          >
            <Edit className="h-3.5 w-3.5" />
          </Button>
        </div>
        </div>

        {/* Image Preview - Only show in edit mode */}
        {mode === "edit" && <ImagePreview content={value} />}
        </div>
      )}
    </div>
  );
}<|MERGE_RESOLUTION|>--- conflicted
+++ resolved
@@ -1,34 +1,25 @@
 "use client";
 
-<<<<<<< HEAD
-import { useState, useEffect } from "react";
-import { Sparkles, Check, X, Eye, Edit, Brain, Loader2 } from "lucide-react";
-=======
-import { useState, useRef } from "react";
-import { Sparkles, Check, X, Eye, Edit } from "lucide-react";
->>>>>>> c3e52b89
+import { WorkflowStatusBadge } from "@/app/w/[slug]/task/[...taskParams]/components/WorkflowStatusBadge";
+import { MarkdownRenderer } from "@/components/MarkdownRenderer";
+import { AIButton } from "@/components/ui/ai-button";
+import { Button } from "@/components/ui/button";
+import { ImagePreview } from "@/components/ui/image-preview";
 import { Label } from "@/components/ui/label";
 import { Textarea } from "@/components/ui/textarea";
-import { Button } from "@/components/ui/button";
-import { AIButton } from "@/components/ui/ai-button";
-import { SaveIndicator } from "./SaveIndicator";
-import { MarkdownRenderer } from "@/components/MarkdownRenderer";
-<<<<<<< HEAD
-import { WorkflowStatusBadge } from "@/app/w/[slug]/task/[...taskParams]/components/WorkflowStatusBadge";
-import { useStakworkGeneration } from "@/hooks/useStakworkGeneration";
-import { useWorkspace } from "@/hooks/useWorkspace";
-=======
-import { useImageUpload } from "@/hooks/useImageUpload";
-import { ImagePreview } from "@/components/ui/image-preview";
->>>>>>> c3e52b89
-import { cn } from "@/lib/utils";
-import type { StakworkRunType } from "@prisma/client";
 import {
   Tooltip,
   TooltipContent,
   TooltipProvider,
   TooltipTrigger,
 } from "@/components/ui/tooltip";
+import { useImageUpload } from "@/hooks/useImageUpload";
+import { useStakworkGeneration } from "@/hooks/useStakworkGeneration";
+import { useWorkspace } from "@/hooks/useWorkspace";
+import { cn } from "@/lib/utils";
+import { Brain, Check, Edit, Eye, Loader2, Sparkles, X } from "lucide-react";
+import { useEffect, useState } from "react";
+import { SaveIndicator } from "./SaveIndicator";
 
 interface GeneratedContent {
   content: string;
@@ -73,7 +64,6 @@
   // Default to edit mode when empty, preview mode when has content
   const [mode, setMode] = useState<"edit" | "preview">(value ? "preview" : "edit");
 
-<<<<<<< HEAD
   const { workspace } = useWorkspace();
   const {
     latestRun,
@@ -96,17 +86,6 @@
     }
   }, [latestRun]);
 
-  const handleAccept = async () => {
-    if (!generatedContent) return;
-
-    // Optimistic update: Update UI immediately for instant feedback
-    onChange(generatedContent);
-    onBlur(generatedContent);
-
-    // If stakwork, persist decision to database (async in background)
-    if (isStakworkResult && currentRunId) {
-      await acceptRun(currentRunId, featureId);
-=======
   const {
     isDragging,
     isUploading,
@@ -126,13 +105,16 @@
     },
   });
 
-  const handleAccept = () => {
-    if (generatedContent) {
-      // Use the complete content from AI (no appending)
-      onChange(generatedContent);
-      onBlur(generatedContent);
-      setGeneratedContent("");
->>>>>>> c3e52b89
+  const handleAccept = async () => {
+    if (!generatedContent) return;
+
+    // Optimistic update: Update UI immediately for instant feedback
+    onChange(generatedContent);
+    onBlur(generatedContent);
+
+    // If stakwork, persist decision to database (async in background)
+    if (isStakworkResult && currentRunId) {
+      await acceptRun(currentRunId, featureId);
     }
 
     // Clear state
@@ -308,64 +290,64 @@
       ) : (
         /* Content Area - Toggle between Edit and Preview */
         <div className="space-y-2">
-        <div className="relative">
-        {mode === "edit" ? (
-          <Textarea
-            ref={textareaRef}
-            id={id}
-            placeholder={`Type your ${label.toLowerCase()} here...`}
-            value={value || ""}
-            onChange={(e) => onChange(e.target.value)}
-            onBlur={(e) => onBlur(e.target.value || null)}
-            rows={rows}
-            className={cn("resize-y font-mono text-sm min-h-[200px] pr-10", className)}
-            isDragging={isDragging}
-            isUploading={isUploading}
-            onDragEnter={handleDragEnter}
-            onDragLeave={handleDragLeave}
-            onDragOver={handleDragOver}
-            onDrop={handleDrop}
-            onPaste={handlePaste}
-          />
-        ) : (
-          <div className={cn(
-            "rounded-md border border-border bg-muted/30 p-4 min-h-[200px]",
-            !value && "flex items-center justify-center text-sm text-muted-foreground",
-            className
-          )}>
-            {value ? (
-              <MarkdownRenderer size="compact">{value}</MarkdownRenderer>
+          <div className="relative">
+            {mode === "edit" ? (
+              <Textarea
+                ref={textareaRef}
+                id={id}
+                placeholder={`Type your ${label.toLowerCase()} here...`}
+                value={value || ""}
+                onChange={(e) => onChange(e.target.value)}
+                onBlur={(e) => onBlur(e.target.value || null)}
+                rows={rows}
+                className={cn("resize-y font-mono text-sm min-h-[200px] pr-10", className)}
+                isDragging={isDragging}
+                isUploading={isUploading}
+                onDragEnter={handleDragEnter}
+                onDragLeave={handleDragLeave}
+                onDragOver={handleDragOver}
+                onDrop={handleDrop}
+                onPaste={handlePaste}
+              />
             ) : (
-              <p>No content yet. Click Edit to add {label.toLowerCase()}.</p>
+              <div className={cn(
+                "rounded-md border border-border bg-muted/30 p-4 min-h-[200px]",
+                !value && "flex items-center justify-center text-sm text-muted-foreground",
+                className
+              )}>
+                {value ? (
+                  <MarkdownRenderer size="compact">{value}</MarkdownRenderer>
+                ) : (
+                  <p>No content yet. Click Edit to add {label.toLowerCase()}.</p>
+                )}
+              </div>
             )}
+
+            {/* Toggle Buttons - positioned inside content area */}
+            <div className="absolute top-2 right-2 flex items-center gap-0.5 bg-background/80 backdrop-blur-sm border border-border/50 rounded-md p-0.5">
+              <Button
+                size="sm"
+                variant={mode === "preview" ? "secondary" : "ghost"}
+                onClick={() => handleModeSwitch("preview")}
+                className="h-6 w-6 p-0"
+                title="Preview"
+              >
+                <Eye className="h-3.5 w-3.5" />
+              </Button>
+              <Button
+                size="sm"
+                variant={mode === "edit" ? "secondary" : "ghost"}
+                onClick={() => handleModeSwitch("edit")}
+                className="h-6 w-6 p-0"
+                title="Edit"
+              >
+                <Edit className="h-3.5 w-3.5" />
+              </Button>
+            </div>
           </div>
-        )}
-
-        {/* Toggle Buttons - positioned inside content area */}
-        <div className="absolute top-2 right-2 flex items-center gap-0.5 bg-background/80 backdrop-blur-sm border border-border/50 rounded-md p-0.5">
-          <Button
-            size="sm"
-            variant={mode === "preview" ? "secondary" : "ghost"}
-            onClick={() => handleModeSwitch("preview")}
-            className="h-6 w-6 p-0"
-            title="Preview"
-          >
-            <Eye className="h-3.5 w-3.5" />
-          </Button>
-          <Button
-            size="sm"
-            variant={mode === "edit" ? "secondary" : "ghost"}
-            onClick={() => handleModeSwitch("edit")}
-            className="h-6 w-6 p-0"
-            title="Edit"
-          >
-            <Edit className="h-3.5 w-3.5" />
-          </Button>
-        </div>
-        </div>
-
-        {/* Image Preview - Only show in edit mode */}
-        {mode === "edit" && <ImagePreview content={value} />}
+
+          {/* Image Preview - Only show in edit mode */}
+          {mode === "edit" && <ImagePreview content={value} />}
         </div>
       )}
     </div>
