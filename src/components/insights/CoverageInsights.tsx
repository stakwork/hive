--- conflicted
+++ resolved
@@ -8,14 +8,9 @@
 import { Table, TableBody, TableCell, TableHead, TableHeader, TableRow } from "@/components/ui/table";
 import { Badge } from "@/components/ui/badge";
 import { Button } from "@/components/ui/button";
-<<<<<<< HEAD
+import { Skeleton } from "@/components/ui/skeleton";
 import { Loader2, SlidersHorizontal, Plus } from "lucide-react";
 import { useMemo, useState } from "react";
-=======
-import { Skeleton } from "@/components/ui/skeleton";
-import { Loader2, SlidersHorizontal } from "lucide-react";
-import { useMemo } from "react";
->>>>>>> c3e3916e
 import type { CoverageNodeConcise } from "@/types/stakgraph";
 import {
   DropdownMenu,
