"use client";

import { useState, useEffect, useCallback } from "react";
import { Card, CardContent, CardDescription, CardHeader, CardTitle } from "@/components/ui/card";
import { Skeleton } from "@/components/ui/skeleton";
import { Button } from "@/components/ui/button";
import { MetricDisplay } from "@/components/ui/metric-display";
import { TestTube, FunctionSquare, Globe, Target } from "lucide-react";
import { TestCoverageData } from "@/types";
import { useWorkspace } from "@/hooks/useWorkspace";
import { useCoverageStore } from "@/stores/useCoverageStore";

export function TestCoverageCard() {
  const { id: workspaceId } = useWorkspace();
  const { ignoreDirs } = useCoverageStore();
  const [data, setData] = useState<TestCoverageData | undefined>();
  const [isLoading, setIsLoading] = useState(true);
  const [error, setError] = useState<string | undefined>();
  const [metricType, setMetricType] = useState<"absolute" | "lines">("absolute");

  const fetchTestCoverage = useCallback(async () => {
    if (!workspaceId) {
      setError("No workspace selected");
      setIsLoading(false);
      return;
    }

    try {
      setIsLoading(true);
      setError(undefined);

      const params = new URLSearchParams({ workspaceId });
      if (ignoreDirs) {
        params.set("ignoreDirs", ignoreDirs);
      }

      const response = await fetch(`/api/tests/coverage?${params.toString()}`);
      const result = await response.json();

      if (!response.ok) {
        throw new Error(result.message || "Failed to fetch test coverage");
      }

      if (result.success && result.data) {
        setData(result.data);
      } else {
        setError(result.message || "No coverage data available");
      }
    } catch (err) {
      setError(err instanceof Error ? err.message : "Failed to fetch test coverage");
    } finally {
      setIsLoading(false);
    }
  }, [workspaceId, ignoreDirs]);

  useEffect(() => {
    fetchTestCoverage();
<<<<<<< HEAD
  }, [workspaceId, ignoreDirs, fetchTestCoverage]);
=======
  }, [workspaceId, fetchTestCoverage]);
  const getPercentageColor = (percent: number) => {
    if (percent >= 70) return "text-green-600 border-green-200 bg-green-50";
    if (percent >= 15) return "text-yellow-600 border-yellow-200 bg-yellow-50";
    return "text-red-600 border-red-200 bg-red-50";
  };

  const getProgressColor = (percent: number) => {
    if (percent >= 70) return "bg-green-500";
    if (percent >= 15) return "bg-yellow-500";
    return "bg-red-500";
  };
>>>>>>> 6455ebae

  if (isLoading) {
    return (
      <Card data-testid="coverage-card">
        <CardHeader>
          <CardTitle className="flex items-center space-x-2">
            <TestTube className="h-5 w-5 text-blue-500" />
            <span>Test Coverage</span>
          </CardTitle>
          <CardDescription>Code coverage analysis from your test suite</CardDescription>
        </CardHeader>
        <CardContent>
          <div className="space-y-6">
            {[...Array(3)].map((_, i) => (
              <div key={i} className="space-y-3">
                <div className="flex items-center justify-between">
                  <div className="flex items-center space-x-2">
                    <Skeleton className="h-4 w-4" />
                    <Skeleton className="h-4 w-24" />
                  </div>
                  <Skeleton className="h-5 w-12 rounded-full" />
                </div>
                <Skeleton className="h-2 w-full rounded-full" />
                <div className="flex justify-between">
                  <Skeleton className="h-3 w-16" />
                  <Skeleton className="h-3 w-16" />
                </div>
              </div>
            ))}
          </div>
        </CardContent>
      </Card>
    );
  }

  if (error) {
    return (
      <Card data-testid="coverage-card">
        <CardHeader>
          <CardTitle className="flex items-center space-x-2">
            <TestTube className="h-5 w-5 text-blue-500" />
            <span>Test Coverage</span>
          </CardTitle>
          <CardDescription>Code coverage analysis from your test suite</CardDescription>
        </CardHeader>
        <CardContent>
          <div className="text-center py-8">
            <p className="text-sm text-muted-foreground">{error}</p>
          </div>
        </CardContent>
      </Card>
    );
  }

  if (!data) {
    return (
      <Card data-testid="coverage-card">
        <CardHeader>
          <CardTitle className="flex items-center space-x-2">
            <TestTube className="h-5 w-5 text-blue-500" />
            <span>Test Coverage</span>
          </CardTitle>
          <CardDescription>Code coverage analysis.</CardDescription>
        </CardHeader>
        <CardContent>
          <div className="text-center py-8">
            <p className="text-sm text-muted-foreground">No coverage data available.</p>
          </div>
        </CardContent>
      </Card>
    );
  }

  return (
    <Card data-testid="coverage-card">
      <CardHeader>
        <div className="flex items-center justify-between">
          <CardTitle className="flex items-center space-x-2">
            <TestTube className="h-5 w-5 text-blue-500" />
            <span>Test Coverage</span>
          </CardTitle>
          <div className="flex items-center gap-1 border rounded-md p-1">
            <Button
              variant={metricType === "absolute" ? "secondary" : "ghost"}
              size="sm"
              onClick={() => setMetricType("absolute")}
              className="h-7 text-xs"
            >
              Test Count
            </Button>
            <Button
              variant={metricType === "lines" ? "secondary" : "ghost"}
              size="sm"
              onClick={() => setMetricType("lines")}
              className="h-7 text-xs"
            >
              Line Coverage
            </Button>
          </div>
        </div>
        <CardDescription>Code coverage analysis from your test suite</CardDescription>
      </CardHeader>
      <CardContent>
        <div className="space-y-6">
          {/* Unit Tests Coverage */}
          {data.unit_tests && (
            <div className="space-y-3">
              <div className="flex items-center space-x-2">
                <FunctionSquare className="h-4 w-4 text-muted-foreground" />
                <span className="text-sm font-medium">Unit Tests</span>
              </div>

              {metricType === "absolute" ? (
                <MetricDisplay
                  label="Test Coverage"
                  percent={data.unit_tests.percent || 0}
                  covered={data.unit_tests.covered || 0}
                  total={data.unit_tests.total || 0}
                />
              ) : data.unit_tests.total_lines !== undefined ? (
                <MetricDisplay
                  label="Line Coverage"
                  percent={data.unit_tests.line_percent || 0}
                  covered={data.unit_tests.covered_lines || 0}
                  total={data.unit_tests.total_lines || 0}
                />
              ) : (
                <div className="text-xs text-muted-foreground py-2">
                  Line coverage data not available
                </div>
              )}
            </div>
          )}

          {/* Integration Tests Coverage */}
          {data.integration_tests && (
            <div className="space-y-3">
              <div className="flex items-center space-x-2">
                <Globe className="h-4 w-4 text-muted-foreground" />
                <span className="text-sm font-medium">Integration Tests</span>
              </div>

              {metricType === "absolute" ? (
                <MetricDisplay
                  label="Test Coverage"
                  percent={data.integration_tests.percent || 0}
                  covered={data.integration_tests.covered || 0}
                  total={data.integration_tests.total || 0}
                />
              ) : (
                <div className="text-xs text-muted-foreground py-2">
                  Line coverage not available for integration tests
                </div>
              )}
            </div>
          )}

          {/* End to End Tests */}
          {data.e2e_tests && (
            <div className="space-y-3">
              <div className="flex items-center space-x-2">
                <Target className="h-4 w-4 text-muted-foreground" />
                <span className="text-sm font-medium">End to End Tests</span>
              </div>

              {metricType === "absolute" ? (
                <MetricDisplay
                  label="Test Coverage"
                  percent={data.e2e_tests.percent || 0}
                  covered={data.e2e_tests.covered || 0}
                  total={data.e2e_tests.total || 0}
                />
              ) : (
                <div className="text-xs text-muted-foreground py-2">
                  Line coverage not available for E2E tests
                </div>
              )}
            </div>
          )}
        </div>
      </CardContent>
    </Card>
  );
}<|MERGE_RESOLUTION|>--- conflicted
+++ resolved
@@ -55,10 +55,8 @@
 
   useEffect(() => {
     fetchTestCoverage();
-<<<<<<< HEAD
   }, [workspaceId, ignoreDirs, fetchTestCoverage]);
-=======
-  }, [workspaceId, fetchTestCoverage]);
+  
   const getPercentageColor = (percent: number) => {
     if (percent >= 70) return "text-green-600 border-green-200 bg-green-50";
     if (percent >= 15) return "text-yellow-600 border-yellow-200 bg-yellow-50";
@@ -70,7 +68,6 @@
     if (percent >= 15) return "bg-yellow-500";
     return "bg-red-500";
   };
->>>>>>> 6455ebae
 
   if (isLoading) {
     return (
