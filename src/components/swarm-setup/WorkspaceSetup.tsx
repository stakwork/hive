--- conflicted
+++ resolved
@@ -38,87 +38,6 @@
     };
   }, []);
 
-<<<<<<< HEAD
-  // Step 1: Create swarm
-  const createSwarm = useCallback(async () => {
-
-    // Primary guard: check workspace state (persists across remounts)
-    if (!workspaceId || !slug || swarmId) {
-      console.log('createSwarm skipped (state):', { workspaceId: !!workspaceId, slug: !!slug, swarmId: !!swarmId });
-      return;
-    }
-
-    // Secondary guard: prevent duplicate calls within same lifecycle
-    if (swarmCreationStarted.current) {
-      console.log('createSwarm skipped (already started)');
-      return;
-    }
-
-    swarmCreationStarted.current = true;
-
-    try {
-      setIsLoading(true);
-      console.log("Creating swarm for:", repositoryUrl);
-
-
-      const repoInfo = extractRepoInfoFromUrl(repositoryUrl);
-      if (!repoInfo) {
-        throw new Error("Invalid repository URL format");
-      }
-
-      const defaultBranch = await getRepositoryDefaultBranch(repositoryUrl, slug);
-      if (!defaultBranch) {
-        throw new Error("Could not determine repository default branch");
-      }
-
-      console.log('About to call /api/swarm - creating new swarm');
-      const swarmRes = await fetch("/api/swarm", {
-        method: "POST",
-        headers: { "Content-Type": "application/json" },
-        body: JSON.stringify({
-          workspaceId: workspaceId,
-          repositoryName: repoInfo.name,
-          repositoryUrl: repositoryUrl,
-          repositoryDefaultBranch: defaultBranch,
-        }),
-      });
-
-      const swarmData = await swarmRes.json();
-      if (!swarmRes.ok || !swarmData.success) {
-        throw new Error(swarmData.message || "Failed to create swarm");
-      }
-
-      if (swarmData.data.id && swarmData.data.swarmId) {
-        updateWorkspace({
-          repositories: [{
-            id: `repo-${Date.now()}`,
-            name: repoInfo.name,
-            repositoryUrl: repositoryUrl,
-            branch: defaultBranch,
-            status: "PENDING",
-            updatedAt: new Date().toISOString(),
-          }],
-          swarmId: swarmData.data.id,
-          swarmStatus: "ACTIVE",
-        });
-      }
-
-
-    } catch (error) {
-      console.error("Failed to create swarm:", error);
-      // setError(error instanceof Error ? error.message : "Failed to create swarm");
-      toast({
-        title: "Swarm Creation Error",
-        description: error instanceof Error ? error.message : "Failed to create swarm",
-        variant: "destructive",
-      });
-    } finally {
-      setIsLoading(false);
-    }
-  }, [workspaceId, slug, repositoryUrl, swarmId, toast, updateWorkspace]);
-
-=======
->>>>>>> a6117f3d
   // Step 2: Start code ingestion
   const startIngestion = useCallback(async () => {
     // Primary guard: check workspace state (persists across remounts)
@@ -321,16 +240,6 @@
     }
   }, [workspace, workspaceId, swarmId, hasStakworkCustomer, createStakworkCustomer]);
 
-<<<<<<< HEAD
-=======
-  // Reset guards when workspace or conditions change
-  useEffect(() => {
-    if (swarmId && swarmId !== lastSwarmId.current) {
-      setupServicesDone.current = false;
-      lastSwarmId.current = swarmId;
-    }
-  }, [swarmId]);
->>>>>>> a6117f3d
 
   // Reset guards only when workspaceId actually changes (not just re-renders)
   useEffect(() => {
