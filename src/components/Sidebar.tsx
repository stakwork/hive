--- conflicted
+++ resolved
@@ -39,11 +39,8 @@
   { icon: CheckSquare, label: "Tasks", href: "/tasks" },
   // { icon: Map, label: "Roadmap", href: "/roadmap" },
   { icon: BarChart3, label: "Insights", href: "/insights" },
-<<<<<<< HEAD
   { icon: Users, label: "User Journeys", href: "/user-journeys" },
   { icon: Settings, label: "Settings", href: "/settings" },
-=======
->>>>>>> a43fbc05
 ];
 
 export function Sidebar({ user }: SidebarProps) {
@@ -78,17 +75,9 @@
   const SidebarContent = () => (
     <div className="flex flex-col h-full">
       {/* Workspace Switcher */}
-<<<<<<< HEAD
       <WorkspaceSwitcher onWorkspaceChange={() => null} />
       {/* Navigation */}
       <nav className="flex-1 p-4">
-=======
-      <WorkspaceSwitcher
-        onWorkspaceChange={() => null}
-      />
-      {/* Main Navigation */}
-      <nav className="p-4">
->>>>>>> a43fbc05
         <ul className="space-y-2">
           {navigationItems.map((item) => (
             <li key={item.href}>
