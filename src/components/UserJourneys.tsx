--- conflicted
+++ resolved
@@ -55,17 +55,14 @@
 }
 
 interface UserJourneysProps {
-<<<<<<< HEAD
   onFullScreenChange?: (isFullScreen: boolean) => void;
 }
 
 export default function UserJourneys({ onFullScreenChange }: UserJourneysProps = {}) {
-=======
   onBrowserModeChange?: (isOpen: boolean) => void;
 }
 
 export default function UserJourneys({ onBrowserModeChange }: UserJourneysProps) {
->>>>>>> 36b21a3e
   const { id, slug, workspace } = useWorkspace();
   const queryClient = useQueryClient();
   const [isLoading, setIsLoading] = useState(false);
@@ -142,17 +139,14 @@
     }
   }, [frontend, fetchUserJourneys]);
 
-<<<<<<< HEAD
   // Notify parent when entering/exiting fullscreen
   useEffect(() => {
     onFullScreenChange?.(!!frontend || viewMode === "video");
   }, [frontend, viewMode, onFullScreenChange]);
-=======
   // Notify parent when browser mode changes
   useEffect(() => {
     onBrowserModeChange?.(!!frontend);
   }, [frontend, onBrowserModeChange]);
->>>>>>> 36b21a3e
 
   // Updated filter logic
   const filteredRows = userJourneys.filter((row) => {
@@ -560,12 +554,9 @@
       {viewMode === "video" ? (
         renderVideoView()
       ) : frontend ? (
-<<<<<<< HEAD
         // Full viewport browser mode
         <div className="h-[calc(100vh-4rem)] border rounded-lg overflow-hidden">
-=======
-        <div className="h-[calc(100vh-120px)] border rounded-lg overflow-hidden">
->>>>>>> 36b21a3e
+
           <BrowserArtifactPanel
             artifacts={browserArtifacts}
             ide={false}
