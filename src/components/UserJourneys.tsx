--- conflicted
+++ resolved
@@ -546,11 +546,7 @@
       {viewMode === "video" ? (
         renderVideoView()
       ) : frontend ? (
-<<<<<<< HEAD
         <div className="h-[600px] border rounded-lg overflow-hidden">
-=======
-        <div className="h-[calc(100vh-120px)] border rounded-lg overflow-hidden">
->>>>>>> 69d84c7c
           <BrowserArtifactPanel
             artifacts={browserArtifacts}
             ide={false}
