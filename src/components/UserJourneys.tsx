--- conflicted
+++ resolved
@@ -185,7 +185,28 @@
     setTimeout(() => setCopiedId(null), 2000);
   };
 
-<<<<<<< HEAD
+  const getTestFileUrl = (task: UserJourneyTask): string | null => {
+    // Prefer constructing URL dynamically from repository data (source of truth)
+    if (task.repository?.repositoryUrl && task.testFilePath) {
+      const branch = task.repository.branch || 'main';
+
+      // Remove owner/repo prefix from path if present (e.g., "stakwork/hive/src/..." -> "src/...")
+      let path = task.testFilePath;
+      const pathParts = path.split('/');
+
+      // If path starts with owner/repo that matches the repository URL, strip it
+      if (pathParts.length >= 3 &&
+          task.repository.repositoryUrl.toLowerCase().includes(`/${pathParts[0]}/${pathParts[1]}`.toLowerCase())) {
+        path = pathParts.slice(2).join('/');
+      }
+
+      return `${task.repository.repositoryUrl}/blob/${branch}/${path}`;
+    }
+
+    // Fallback to stored URL only if we can't construct it
+    return task.testFileUrl;
+  };
+
   // Fetch test code from ChatMessages (fast) or Graph API (fallback for old migrated tests)
   const fetchTestCode = async (task: UserJourneyTask): Promise<string | null> => {
     try {
@@ -235,28 +256,6 @@
       console.error("Error fetching test code:", error);
       return null;
     }
-=======
-  const getTestFileUrl = (task: UserJourneyTask): string | null => {
-    // Prefer constructing URL dynamically from repository data (source of truth)
-    if (task.repository?.repositoryUrl && task.testFilePath) {
-      const branch = task.repository.branch || 'main';
-
-      // Remove owner/repo prefix from path if present (e.g., "stakwork/hive/src/..." -> "src/...")
-      let path = task.testFilePath;
-      const pathParts = path.split('/');
-
-      // If path starts with owner/repo that matches the repository URL, strip it
-      if (pathParts.length >= 3 &&
-          task.repository.repositoryUrl.toLowerCase().includes(`/${pathParts[0]}/${pathParts[1]}`.toLowerCase())) {
-        path = pathParts.slice(2).join('/');
-      }
-
-      return `${task.repository.repositoryUrl}/blob/${branch}/${path}`;
-    }
-
-    // Fallback to stored URL only if we can't construct it
-    return task.testFileUrl;
->>>>>>> 25bde644
   };
 
   const handleCloseBrowser = () => {
@@ -488,14 +487,9 @@
           <BrowserArtifactPanel
             artifacts={browserArtifacts}
             ide={false}
-<<<<<<< HEAD
             onUserJourneySave={saveUserJourneyTest}
             externalTestCode={replayTestCode}
             externalTestTitle={replayTitle}
-=======
-            workspaceId={id || workspace?.id}
-            onUserJourneySave={saveUserJourneyTest}
->>>>>>> 25bde644
           />
         </div>
       ) : (
@@ -561,16 +555,12 @@
                           <TableCell>
                             <div className="flex items-center gap-2">
                               <span className="text-sm text-muted-foreground">{task.testFilePath || "N/A"}</span>
-                              {getTestFileUrl(task) && (
+                              {task.testFileUrl && (
                                 <Button
                                   size="sm"
                                   variant="ghost"
-                                  onClick={() => {
-                                    const url = getTestFileUrl(task);
-                                    if (url) window.open(url, "_blank");
-                                  }}
+                                  onClick={() => window.open(task.testFileUrl!, "_blank")}
                                   className="h-6 w-6 p-0"
-                                  title="Open test file in GitHub"
                                 >
                                   <ExternalLink className="h-3 w-3" />
                                 </Button>
