--- conflicted
+++ resolved
@@ -47,7 +47,6 @@
   }, [enableRotation, graphRadius, setDisableCameraRotation])
 
   useEffect(() => {
-<<<<<<< HEAD
     return () => {
       if (cameraControlsRef) {
         try {
@@ -84,9 +83,6 @@
     // @ts-expect-error - this is a temporary fix to get the camera controls ref to work
     console.log('Controls-CameraAnimations: cameraControlsRef', cameraControlsRef._debugId)
     console.log('CameraAnimations: isSleeping', isSleeping, 'hasAttemptedRestoration:', hasAttemptedRestoration.current)
-=======
-    // console.log('updateGraphRadius', graphRadius)
->>>>>>> 820cc204
 
     console.log('CameraAnimations: cameraFocusTrigger', cameraFocusTrigger)
     if (!selectedNode && cameraControlsRef) {
@@ -162,11 +158,11 @@
       const { isUserDragging } = useControlStore.getState()
 
       // Do camera rotation if enabled and no user interaction
-      // if (enableRotation && !disableCameraRotation && !isUserDragging && !selectedNode) {
-      //   cameraControlsRef.azimuthAngle += autoRotateSpeed * delta * MathUtils.DEG2RAD
-      // }
+      if (enableRotation && !disableCameraRotation && !isUserDragging && !selectedNode) {
+        cameraControlsRef.azimuthAngle += autoRotateSpeed * delta * MathUtils.DEG2RAD
+      }
 
-      // cameraControlsRef.update(delta)
+      cameraControlsRef.update(delta)
     }
   })
 
