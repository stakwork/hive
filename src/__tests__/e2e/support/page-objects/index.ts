--- conflicted
+++ resolved
@@ -12,11 +12,8 @@
 export { FeatureDetailPage } from './FeatureDetailPage';
 export { PhaseDetailPage } from './PhaseDetailPage';
 export { CallsPage } from './CallsPage';
-<<<<<<< HEAD
 export { LearnPage } from './LearnPage';
-=======
 export { RecommendationsPage } from './RecommendationsPage';
 export { ContextLearnPage } from './ContextLearnPage';
 export { JanitorsPage } from './JanitorsPage';
-export { TestingPage } from './TestingPage';
->>>>>>> c5f4a80b
+export { TestingPage } from './TestingPage';