--- conflicted
+++ resolved
@@ -1,72 +1,17 @@
 "use client";
 
+import { JanitorItem, JanitorSection } from "@/components/insights/JanitorSection";
+import { RecommendationsSection } from "@/components/insights/RecommendationsSection";
+import { TestCoverageCard } from "@/components/insights/TestCoverageCard";
+import { PageHeader } from "@/components/ui/page-header";
+import { useFeatureFlag } from "@/hooks/useFeatureFlag";
+import { useWorkspace } from "@/hooks/useWorkspace";
+import { getAllJanitorItems } from "@/lib/constants/janitor";
+import { FEATURE_FLAGS } from "@/lib/feature-flags";
+import { useInsightsStore } from "@/stores/useInsightsStore";
+import { BarChart3, BookOpen, GitPullRequest, Package, Shield, TestTube, Type, Wrench } from "lucide-react";
+import { redirect } from "next/navigation";
 import { useEffect } from "react";
-import { useFeatureFlag } from "@/hooks/useFeatureFlag";
-import { FEATURE_FLAGS } from "@/lib/feature-flags";
-<<<<<<< HEAD
-import { Card, CardContent, CardDescription, CardHeader, CardTitle } from "@/components/ui/card";
-import { Badge } from "@/components/ui/badge";
-import { Button } from "@/components/ui/button";
-import { Switch } from "@/components/ui/switch";
-import {
-  BarChart3,
-  CheckCircle2,
-  Clock,
-  TestTube,
-  Shield,
-  Wrench,
-  GitPullRequest,
-  Package,
-  Type,
-  Loader2,
-  FlaskConical,
-  Globe,
-  BookOpen,
-  Zap,
-  Bot
-} from "lucide-react";
-=======
->>>>>>> ac067f0f
-import { redirect } from "next/navigation";
-import { useWorkspace } from "@/hooks/useWorkspace";
-import { useInsightsStore } from "@/stores/useInsightsStore";
-import { TestCoverageCard } from "@/components/insights/TestCoverageCard";
-<<<<<<< HEAD
-
-const topSuggestions = [
-  {
-    id: "1",
-    priority: "high",
-    title: "Add test coverage for payment logic",
-    description: "We found calculatePayment() in src/billing/core.ts could benefit from unit tests to ensure reliability",
-    impact: "Prevents payment calculation bugs",
-    icon: TestTube,
-    color: "blue"
-  },
-  {
-    id: "2",
-    priority: "medium",
-    title: "Split UserDashboard into smaller components",
-    description: "This 450-line component could be more maintainable as 3 focused components",
-    impact: "Easier to maintain and test",
-    icon: Wrench,
-    color: "orange"
-  },
-  {
-    id: "3",
-    priority: "low",
-    title: "Upgrade TypeScript to v5.3",
-    description: "Newer version available with performance improvements and better type inference",
-    impact: "Enhanced developer experience",
-    icon: Package,
-    color: "green"
-  }
-=======
-import { PageHeader } from "@/components/ui/page-header";
-import { RecommendationsSection } from "@/components/insights/RecommendationsSection";
-import { JanitorSection, JanitorItem } from "@/components/insights/JanitorSection";
-import { getAllJanitorItems } from "@/lib/constants/janitor";
-import { BarChart3, TestTube, Wrench, Shield, Type, BookOpen, Package, GitPullRequest } from "lucide-react";
 
 // Testing janitors - real data from centralized constants
 const testingJanitors: JanitorItem[] = getAllJanitorItems();
@@ -76,7 +21,6 @@
   { id: "refactoring", name: "Refactoring", icon: Wrench, description: "Identify refactoring opportunities." },
   { id: "semantic", name: "Semantic Renaming", icon: Type, description: "Suggest better variable names." },
   { id: "documentation", name: "Documentation", icon: BookOpen, description: "Generate missing documentation." },
->>>>>>> ac067f0f
 ];
 
 // Security janitors - coming soon  
@@ -101,7 +45,7 @@
       fetchRecommendations(workspace.slug);
       fetchJanitorConfig(workspace.slug);
     }
-    
+
     // Reset store when component unmounts or workspace changes
     return () => {
       reset();
@@ -120,136 +64,6 @@
 
       <TestCoverageCard />
 
-<<<<<<< HEAD
-      {/* Top 3 Priority Suggestions */}
-      <Card>
-        <CardHeader>
-          <CardTitle className="flex items-center space-x-2">
-            <CheckCircle2 className="h-5 w-5 text-green-500" />
-            <span>Recommendations</span>
-          </CardTitle>
-          <CardDescription>
-            Our janitors have been hard at work. They&apos;ve analyzed your codebase and prepared these recommendations for your review.
-          </CardDescription>
-        </CardHeader>
-        <CardContent className="space-y-3">
-          {displayedSuggestions.map((suggestion) => {
-            const Icon = suggestion.icon;
-            return (
-              <div key={suggestion.id} className="p-3 border rounded-lg hover:bg-muted transition-colors">
-                <div className="flex items-center justify-between mb-2">
-                  <div className="flex items-center gap-2">
-                    <Icon className="h-4 w-4 text-muted-foreground" />
-                    <h4 className="text-sm font-medium line-clamp-1">
-                      {suggestion.title}
-                    </h4>
-                  </div>
-                  <div className="flex items-center gap-2">
-                    {getPriorityBadge(suggestion.priority)}
-                  </div>
-                </div>
-
-                <p className="text-xs text-muted-foreground mb-3">{suggestion.description}</p>
-
-                <div className="flex items-center justify-start">
-                  <div className="flex gap-2">
-                    <Button
-                      size="sm"
-                      variant="outline"
-                      className="h-7 text-xs"
-                      onClick={() => handleDismiss(suggestion.id)}
-                    >
-                      Dismiss
-                    </Button>
-                    <Button
-                      size="sm"
-                      className="h-7 text-xs"
-                      onClick={() => handleAccept(suggestion.id)}
-                    >
-                      Accept
-                    </Button>
-                  </div>
-                </div>
-              </div>
-            );
-          })}
-
-          {visibleSuggestions.length > 3 && !showAll && (
-            <div className="pt-2 text-center">
-              <Button
-                variant="ghost"
-                size="sm"
-                onClick={() => setShowAll(true)}
-                className="text-xs text-muted-foreground hover:text-foreground"
-              >
-                Show {visibleSuggestions.length - 3} more suggestions
-              </Button>
-            </div>
-          )}
-
-          {visibleSuggestions.length === 0 && (
-            <div className="text-center py-8">
-              <CheckCircle2 className="h-12 w-12 text-green-500 mx-auto mb-3" />
-              <p className="text-sm text-muted-foreground">All suggestions reviewed!</p>
-            </div>
-          )}
-        </CardContent>
-      </Card>
-
-      {/* Janitors */}
-      <Card>
-        <CardHeader>
-          <CardTitle className="flex items-center space-x-2">
-            <Bot className="h-5 w-5 text-blue-500" />
-            <span>Janitors</span>
-          </CardTitle>
-          <CardDescription>
-            Tireless workers keeping your codebase clean, tested, and secure
-          </CardDescription>
-        </CardHeader>
-        <CardContent>
-          <div className="space-y-2">
-            {agents.map((agent) => {
-              const Icon = agent.icon;
-              const isOn = agentStates[agent.id];
-
-              return (
-                <div key={agent.id} className="flex items-center justify-between p-3 rounded-lg border bg-card hover:bg-accent/50 transition-colors">
-                  <div className="flex items-center space-x-3 flex-1">
-                    <div className={`flex items-center justify-center w-8 h-8 rounded-full border ${isOn
-                      ? 'bg-green-50 border-green-200'
-                      : 'bg-background border-gray-200'
-                      }`}>
-                      <Icon className={`h-4 w-4 ${isOn
-                        ? 'text-green-600'
-                        : 'text-muted-foreground'
-                        }`} />
-                    </div>
-
-                    <div className="flex-1">
-                      <div className="flex items-center space-x-2 mb-1">
-                        <span className="font-medium text-sm">{agent.name}</span>
-                        {getStatusBadge(isOn)}
-                      </div>
-                      <p className="text-xs text-muted-foreground">{agent.description}</p>
-                    </div>
-                  </div>
-
-                  <div className="flex items-center space-x-3">
-                    {getStatusIcon(isOn)}
-                    <Switch
-                      checked={isOn}
-                      onCheckedChange={() => toggleAgent(agent.id)}
-                      className="data-[state=checked]:bg-green-500"
-                    />
-                  </div>
-                </div>
-              );
-            })}
-          </div>
-        </CardContent>
-      </Card>
-=======
       <RecommendationsSection />
 
       <JanitorSection
@@ -274,7 +88,6 @@
         janitors={securityJanitors}
         comingSoon={true}
       />
->>>>>>> ac067f0f
     </div>
   );
 }