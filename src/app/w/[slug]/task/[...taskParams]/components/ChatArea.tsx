--- conflicted
+++ resolved
@@ -2,11 +2,7 @@
 
 import { useRef, useEffect } from "react";
 import { motion } from "framer-motion";
-<<<<<<< HEAD
-import { ChatMessage as ChatMessageType, Option, Artifact } from "@/lib/chat";
-=======
-import { ChatMessage as ChatMessageType, Option, WorkflowStatus } from "@/lib/chat";
->>>>>>> 4764f9b2
+import { ChatMessage as ChatMessageType, Option, Artifact, WorkflowStatus } from "@/lib/chat";
 import { ChatMessage } from "./ChatMessage";
 import { ChatInput } from "./ChatInput";
 
@@ -23,12 +19,9 @@
   hasNonFormArtifacts?: boolean;
   isChainVisible?: boolean;
   lastLogLine?: string;
-<<<<<<< HEAD
   pendingDebugAttachment?: Artifact | null;
   onRemoveDebugAttachment?: () => void;
-=======
   workflowStatus?: WorkflowStatus | null;
->>>>>>> 4764f9b2
 }
 
 export function ChatArea({
@@ -40,12 +33,9 @@
   hasNonFormArtifacts = false,
   isChainVisible = false,
   lastLogLine = "",
-<<<<<<< HEAD
   pendingDebugAttachment = null,
   onRemoveDebugAttachment,
-=======
   workflowStatus,
->>>>>>> 4764f9b2
 }: ChatAreaProps) {
   const messagesEndRef = useRef<HTMLDivElement>(null);
 
@@ -126,12 +116,9 @@
         onSend={onSend}
         disabled={inputDisabled}
         isLoading={isLoading}
-<<<<<<< HEAD
         pendingDebugAttachment={pendingDebugAttachment}
         onRemoveDebugAttachment={onRemoveDebugAttachment}
-=======
         workflowStatus={workflowStatus}
->>>>>>> 4764f9b2
       />
     </motion.div>
   );
