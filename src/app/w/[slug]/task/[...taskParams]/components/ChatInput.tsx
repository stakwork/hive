--- conflicted
+++ resolved
@@ -3,36 +3,26 @@
 import { useState } from "react";
 import { Input } from "@/components/ui/input";
 import { Button } from "@/components/ui/button";
-<<<<<<< HEAD
-import { Artifact } from "@/lib/chat";
+import { Artifact, WorkflowStatus } from "@/lib/chat";
 import { InputDebugAttachment } from "@/components/InputDebugAttachment";
-=======
-import { WorkflowStatus } from "@/lib/chat";
 import { WorkflowStatusBadge } from "./WorkflowStatusBadge";
->>>>>>> 4764f9b2
 
 interface ChatInputProps {
   onSend: (message: string) => Promise<void>;
   disabled?: boolean;
   isLoading?: boolean;
-<<<<<<< HEAD
   pendingDebugAttachment?: Artifact | null;
   onRemoveDebugAttachment?: () => void;
-=======
   workflowStatus?: WorkflowStatus | null;
->>>>>>> 4764f9b2
 }
 
 export function ChatInput({
   onSend,
   disabled = false,
   isLoading = false,
-<<<<<<< HEAD
   pendingDebugAttachment = null,
   onRemoveDebugAttachment,
-=======
   workflowStatus,
->>>>>>> 4764f9b2
 }: ChatInputProps) {
   const [input, setInput] = useState("");
 
@@ -47,9 +37,12 @@
   };
 
   return (
-<<<<<<< HEAD
-    <div className="border-t bg-background sticky bottom-0 z-10">
-      {/* Pending Debug Attachment */}
+    <div>
+      <div className="flex items-center gap-2 text-sm text-muted-foreground">
+        <WorkflowStatusBadge status={workflowStatus} />
+      </div>
+
+      {/* Keep our debug attachment feature but add it to the master structure */}
       {pendingDebugAttachment && (
         <div className="px-6 pt-3">
           <InputDebugAttachment
@@ -58,16 +51,6 @@
           />
         </div>
       )}
-      
-=======
-    <div>
-      <div className="flex items-center gap-2 text-sm text-muted-foreground">
-        <span>{mode}</span>
-        <span>|</span>
-        <WorkflowStatusBadge status={workflowStatus} />
-      </div>
-
->>>>>>> 4764f9b2
       <form
         onSubmit={handleSubmit}
         className="flex gap-2 px-6 py-4"
