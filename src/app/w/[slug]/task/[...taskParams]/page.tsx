"use client";

import { useEffect, useState, useCallback } from "react";
import { AnimatePresence, motion } from "framer-motion";
import { useSession } from "next-auth/react";
import { useToast } from "@/components/ui/use-toast";
import {
  ChatMessage,
<<<<<<< HEAD
=======
  ChatRole,
  ChatStatus,
  WorkflowStatus,
  createChatMessage,
>>>>>>> 4764f9b2
  Option,
  Artifact,
} from "@/lib/chat";
import { useParams } from "next/navigation";
import { usePusherConnection, WorkflowStatusUpdate } from "@/hooks/usePusherConnection";
import { useChatForm } from "@/hooks/useChatForm";
import { useProjectLogWebSocket } from "@/hooks/useProjectLogWebSocket";
import { TaskStartInput, ChatArea, ArtifactsPanel } from "./components";

export default function TaskChatPage() {
  // eslint-disable-next-line @typescript-eslint/no-unused-vars
  const { data: session } = useSession(); // TODO: Use for authentication when creating tasks
  const { toast } = useToast();
  const params = useParams();

  const [taskMode, setTaskMode] = useState("live");

  const slug = params.slug as string;
  const taskParams = params.taskParams as string[];

  const isNewTask = taskParams?.[0] === "new";
  const taskIdFromUrl = !isNewTask ? taskParams?.[0] : null;

  const [projectId, setProjectId] = useState<string | null>(null);
  const [messages, setMessages] = useState<ChatMessage[]>([]);
  const [started, setStarted] = useState(false);
  const [currentTaskId, setCurrentTaskId] = useState<string | null>(
    taskIdFromUrl,
  );
  const [isLoading, setIsLoading] = useState(false);
  const [isChainVisible, setIsChainVisible] = useState(false);
<<<<<<< HEAD
  const [pendingDebugAttachment, setPendingDebugAttachment] = useState<Artifact | null>(null);
=======
  const [workflowStatus, setWorkflowStatus] = useState<WorkflowStatus | null>(WorkflowStatus.PENDING);
>>>>>>> 4764f9b2

  // Use hook to check for active chat form and get webhook
  const { hasActiveChatForm, webhook: chatWebhook } = useChatForm(messages);

  useEffect(() => {
    const mode = localStorage.getItem("task_mode");
    setTaskMode(mode || "live");
  }, []);

  const { lastLogLine, clearLogs } = useProjectLogWebSocket(
    projectId,
    currentTaskId,
    true,
  );

  // Handle incoming SSE messages
  const handleSSEMessage = useCallback(
    (message: ChatMessage) => {
      setMessages((prev) => [...prev, message]);

      // Clear logs when we get a new message (similar to old implementation)
      if (message.artifacts?.length === 0) {
        clearLogs();
      }

      // Hide chain visibility when message processing is complete
      setIsChainVisible(false);
    },
    [clearLogs],
  );

  // Handle workflow status updates
  const handleWorkflowStatusUpdate = useCallback(
    (update: WorkflowStatusUpdate) => {
      setWorkflowStatus(update.workflowStatus);
    },
    [],
  );

  // Use the Pusher connection hook
  const { isConnected, error: connectionError } = usePusherConnection({
    taskId: currentTaskId,
    onMessage: handleSSEMessage,
    onWorkflowStatusUpdate: handleWorkflowStatusUpdate,
  });

  // Show connection errors as toasts
  useEffect(() => {
    if (connectionError) {
      toast({
        title: "Connection Error",
        description:
          "Lost connection to chat server. Attempting to reconnect...",
        variant: "destructive",
      });
    }
    // toast in deps causes infinite re-render
    // eslint-disable-next-line react-hooks/exhaustive-deps
  }, [connectionError]);

  const loadTaskMessages = useCallback(async (taskId: string) => {
    try {
      setIsLoading(true);
      const response = await fetch(`/api/tasks/${taskId}/messages`);

      if (!response.ok) {
        throw new Error(`Failed to load messages: ${response.statusText}`);
      }

      const result = await response.json();

      if (result.success && result.data.messages) {
        setMessages(result.data.messages);
        console.log(`Loaded ${result.data.count} existing messages for task`);
        
        // Set initial workflow status from task data
        if (result.data.task?.workflowStatus) {
          setWorkflowStatus(result.data.task.workflowStatus);
        }
      }
    } catch (error) {
      console.error("Error loading task messages:", error);
      toast({
        title: "Error",
        description: "Failed to load existing messages.",
        variant: "destructive",
      });
    } finally {
      setIsLoading(false);
    }
    // eslint-disable-next-line react-hooks/exhaustive-deps
  }, []);

  useEffect(() => {
    // If we have a task ID from URL, we can optionally load existing messages
    if (taskIdFromUrl) {
      setStarted(true);
      // load existing chat messages for this task
      loadTaskMessages(taskIdFromUrl);
    }
  }, [taskIdFromUrl, loadTaskMessages]);

  const handleStart = async (msg: string) => {
    if (isNewTask) {
      // Create new task
      const response = await fetch("/api/tasks", {
        method: "POST",
        headers: {
          "Content-Type": "application/json",
        },
        body: JSON.stringify({
          title: msg,
          description: "New task description", // TODO: Add description
          status: "active",
          workspaceSlug: slug,
        }),
      });

      if (!response.ok) {
        throw new Error(`Failed to create task: ${response.statusText}`);
      }

      const result = await response.json();
      const newTaskId = result.data.id;
      setCurrentTaskId(newTaskId);

      const newUrl = `/w/${slug}/task/${newTaskId}`;
      // this updates the URL WITHOUT reloading the page
      window.history.replaceState({}, "", newUrl);

      setStarted(true);
      await sendMessage(msg, undefined, { taskId: newTaskId });
    } else {
      setStarted(true);
      await sendMessage(msg, undefined);
    }
  };

  const handleSend = async (message: string) => {
    // Allow sending if we have either text or a pending debug attachment
    if (!message.trim() && !pendingDebugAttachment) return;

    // For artifact-only messages, provide a default message
    const messageText = message.trim() || (pendingDebugAttachment ? "Debug analysis attached" : "");
    
    await sendMessage(
      messageText,
      pendingDebugAttachment || undefined,
      chatWebhook ? { webhook: chatWebhook } : undefined,
    );
    setPendingDebugAttachment(null); // Clear attachment after sending
  };

  const sendMessage = async (
    messageText: string,
    artifact?: Artifact,
    options?: {
      taskId?: string;
      replyId?: string;
      webhook?: string;
    },
  ) => {
    if (isLoading) return;

    // Don't add optimistic messages - let them come from Pusher only
    setIsLoading(true);

    // console.log("Sending message:", messageText, options);

    try {
      const body: { [k: string]: unknown } = {
        taskId: options?.taskId || currentTaskId,
        message: messageText,
        contextTags: [],
        mode: taskMode,
        ...(options?.replyId && { replyId: options.replyId }),
        ...(options?.webhook && { webhook: options.webhook }),
        ...(artifact && { artifacts: [artifact] }),
      };
      const response = await fetch("/api/chat/message", {
        method: "POST",
        headers: {
          "Content-Type": "application/json",
        },
        body: JSON.stringify(body),
      });

      if (!response.ok) {
        throw new Error(`Failed to send message: ${response.statusText}`);
      }

      const result = await response.json();
      if (!result.success) {
        throw new Error(result.error || "Failed to send message");
      }

      if (result.data?.project_id) {
        console.log("Project ID:", result.data.project_id);
        setProjectId(result.data.project_id);
        setIsChainVisible(true);
        clearLogs();
      }

      // Message will be added via Pusher broadcast
    } catch (error) {
      console.error("Error sending message:", error);

      toast({
        title: "Error",
        description: "Failed to send message. Please try again.",
        variant: "destructive",
      });
    } finally {
      setIsLoading(false);
    }
  };

  const handleArtifactAction = async (
    messageId: string,
    action: Option,
    webhook: string,
  ) => {
    // console.log("Action triggered:", action);

    // Find the original message that contains artifacts
    const originalMessage = messages.find((msg) => msg.id === messageId);

    if (originalMessage) {
      setIsChainVisible(true);
      // Send the artifact action response to the backend
      await sendMessage(action.optionResponse, undefined, {
        replyId: originalMessage.id,
        webhook: webhook,
      });
    }
  };

  const handleDebugMessage = async (_message: string, debugArtifact?: Artifact) => {
    if (debugArtifact) {
      // Set pending attachment instead of sending immediately
      setPendingDebugAttachment(debugArtifact);
      // Focus the input for user to add context
      // Note: This will be handled by the ChatInput component
    }
  };

  // Separate artifacts by type
  const allArtifacts = messages.flatMap((msg) => msg.artifacts || []);
  const hasNonFormArtifacts = allArtifacts.some(
    (a) => a.type !== "FORM" && a.type !== "LONGFORM",
  );

  const inputDisabled = isLoading || !isConnected;
  if (hasActiveChatForm) {
    // TODO: rm this and only enable if ready below
  }
  // const inputDisabled =
  //   isLoading ||
  //   !isConnected ||
  //   (started && messages.length > 0 && !hasActiveChatForm);

  return (
    <AnimatePresence mode="wait">
      {!started ? (
        <motion.div
          key="start"
          initial={{ opacity: 0, y: 60 }}
          animate={{ opacity: 1, y: 0 }}
          exit={{ opacity: 0, y: -60 }}
          transition={{ duration: 0.6, ease: [0.4, 0.0, 0.2, 1] }}
        >
          <TaskStartInput onStart={handleStart} onModeChange={setTaskMode} />
        </motion.div>
      ) : (
        <motion.div
          key="chat"
          initial={{ opacity: 0, y: 60 }}
          animate={{ opacity: 1, y: 0 }}
          exit={{ opacity: 0, y: -60 }}
          transition={{ duration: 0.4, ease: [0.4, 0.0, 0.2, 1] }}
          className="h-[92vh] md:h-[97vh] flex gap-4"
        >
          <ChatArea
            messages={messages}
            onSend={handleSend}
            onArtifactAction={handleArtifactAction}
            inputDisabled={inputDisabled}
            isLoading={isLoading}
            hasNonFormArtifacts={hasNonFormArtifacts}
            isChainVisible={isChainVisible}
            lastLogLine={lastLogLine}
<<<<<<< HEAD
            pendingDebugAttachment={pendingDebugAttachment}
            onRemoveDebugAttachment={() => setPendingDebugAttachment(null)}
=======
            workflowStatus={workflowStatus}
>>>>>>> 4764f9b2
          />

          <AnimatePresence>
            {hasNonFormArtifacts && <ArtifactsPanel artifacts={allArtifacts} onDebugMessage={handleDebugMessage} />}
          </AnimatePresence>
        </motion.div>
      )}
    </AnimatePresence>
  );
}<|MERGE_RESOLUTION|>--- conflicted
+++ resolved
@@ -6,13 +6,10 @@
 import { useToast } from "@/components/ui/use-toast";
 import {
   ChatMessage,
-<<<<<<< HEAD
-=======
   ChatRole,
   ChatStatus,
   WorkflowStatus,
   createChatMessage,
->>>>>>> 4764f9b2
   Option,
   Artifact,
 } from "@/lib/chat";
@@ -44,11 +41,8 @@
   );
   const [isLoading, setIsLoading] = useState(false);
   const [isChainVisible, setIsChainVisible] = useState(false);
-<<<<<<< HEAD
   const [pendingDebugAttachment, setPendingDebugAttachment] = useState<Artifact | null>(null);
-=======
   const [workflowStatus, setWorkflowStatus] = useState<WorkflowStatus | null>(WorkflowStatus.PENDING);
->>>>>>> 4764f9b2
 
   // Use hook to check for active chat form and get webhook
   const { hasActiveChatForm, webhook: chatWebhook } = useChatForm(messages);
@@ -340,12 +334,9 @@
             hasNonFormArtifacts={hasNonFormArtifacts}
             isChainVisible={isChainVisible}
             lastLogLine={lastLogLine}
-<<<<<<< HEAD
             pendingDebugAttachment={pendingDebugAttachment}
             onRemoveDebugAttachment={() => setPendingDebugAttachment(null)}
-=======
             workflowStatus={workflowStatus}
->>>>>>> 4764f9b2
           />
 
           <AnimatePresence>
