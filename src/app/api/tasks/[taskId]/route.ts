--- conflicted
+++ resolved
@@ -2,11 +2,8 @@
 import { getMiddlewareContext, requireAuth } from "@/lib/middleware/utils";
 import { db } from "@/lib/db";
 import { startTaskWorkflow } from "@/services/task-workflow";
-<<<<<<< HEAD
 import { TaskStatus, WorkflowStatus } from "@prisma/client";
-=======
 import { sanitizeTask } from "@/lib/helpers/tasks";
->>>>>>> 6e4c2ca9
 
 export async function PATCH(
   request: NextRequest,
