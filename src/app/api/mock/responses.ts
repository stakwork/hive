import {
  makeRes,
  createArtifact,
  ArtifactType,
  PYTHON_CODE,
  JSON_CODE,
  REPOMAP,
} from "./helpers";

// Generate unique IDs to prevent collisions
function generateUniqueId() {
  return `mock_${Date.now()}_${Math.random().toString(36).substr(2, 9)}`;
}

export function generateCodeResponse() {
  const messageId = generateUniqueId();

  return makeRes(
    "Perfect! I've created the connection leak monitor implementation. Here's what I've built:",
    [
      createArtifact({
        id: "code-artifact-1",
        messageId: messageId,
        type: ArtifactType.CODE,
        content: {
          file: "stakwork/senza-lnd/lib/connection_leak_monitor.rb",
          content: PYTHON_CODE,
          change: "Create main connection leak monitor class",
          action: "create",
        },
      }),
      createArtifact({
        id: "code-artifact-2",
        messageId: messageId,
        type: ArtifactType.CODE,
        content: {
          file: "stakwork/senza-lnd/config/database.json",
          content: JSON_CODE,
          change:
            "Add Aurora Postgres database configuration with connection leak monitoring settings",
          action: "create",
        },
      }),
    ],
  );
}

export function generateFormResponse() {
  const messageId = generateUniqueId();

  return makeRes(
    "I'll help you build a connection leak monitor. Here's my plan:",
    [
      createArtifact({
        id: "form-artifact-1",
        messageId: messageId,
        type: ArtifactType.FORM,
        content: {
          actionText:
            "Here's my plan to implement the connection leak monitor:",
          webhook: "https://stakwork.com/api/chat/confirm",
          options: [
            {
              actionType: "button",
              optionLabel: "✓ Confirm Plan",
              optionResponse: "confirmed",
            },
            {
              actionType: "button",
              optionLabel: "✗ Modify Plan",
              optionResponse: "modify",
            },
          ],
        },
      }),
    ],
  );
}

export function generateChatFormResponse() {
  const messageId = generateUniqueId();

  return makeRes(
    "I need some additional information to proceed with your request:",
    [
      createArtifact({
        id: "chat-form-artifact-1",
        messageId: messageId,
        type: ArtifactType.FORM,
        content: {
          actionText:
            "Please provide more details about what you'd like me to help you with. You can type your response in the input field below.",
          webhook: "https://stakwork.com/api/chat/details",
          options: [
            {
              actionType: "chat",
              optionLabel: "Provide Details",
              optionResponse: "user_details_provided",
            },
          ],
        },
      }),
    ],
  );
}

export function generateBrowserResponse(baseUrl: string) {
  const messageId = generateUniqueId();

  return makeRes("Here's a live preview of the site:", [
    createArtifact({
      id: "browser-artifact-1",
      messageId: messageId,
      type: ArtifactType.BROWSER,
      content: {
        url: baseUrl,
      },
    }),
  ]);
}

<<<<<<< HEAD
export function generateBugReportResponse(artifacts: { type: string; content: unknown }[]) {
  // Find BUG_REPORT artifacts and extract source file information
  const bugReportArtifacts = artifacts?.filter(artifact => artifact.type === "BUG_REPORT") || [];
  
  if (bugReportArtifacts.length === 0) {
    return makeRes("No debug information found in the request.");
  }

  let response = "Found source locations:\n";
  
  for (const artifact of bugReportArtifacts) {
    const content = artifact.content;
    if (content?.sourceFiles && Array.isArray(content.sourceFiles)) {
      for (const sourceFile of content.sourceFiles) {
        if (sourceFile.file && sourceFile.lines && sourceFile.lines.length > 0) {
          response += `\n${sourceFile.file}\n(Lines ${sourceFile.lines.join(', ')})`;
        }
      }
    }
  }
  
  // If no source files found, provide a helpful fallback message
  if (response === "Found source locations:\n") {
    response = "Debug information captured, but no source file mappings were available. This may indicate the element was generated dynamically or the source mapping failed.";
  }

  return makeRes(response);
=======
export function generateLongformResponse() {
  const messageId = `mock_${Date.now()}_${Math.random().toString(36).substr(2, 9)}`;

  return makeRes("Project Hive RepoMap", [
    createArtifact({
      id: "longform-1",
      messageId,
      type: ArtifactType.LONGFORM,
      content: {
        title: "Repomap: Project Hive Overview",
        text: REPOMAP,
      },
    }),
  ]);
>>>>>>> 1e177010
}

export function generateResponseBasedOnMessage(
  message: string,
  baseUrl: string,
  artifacts?: { type: string; content: unknown }[]
) {
  // Check for BUG_REPORT artifacts first
  if (artifacts && artifacts.some(artifact => artifact.type === "BUG_REPORT")) {
    return generateBugReportResponse(artifacts);
  }
  const messageText = message.toLowerCase();

  if (messageText.includes("browser")) {
    return generateBrowserResponse(baseUrl);
  } else if (messageText.includes("code")) {
    return generateCodeResponse();
  } else if (messageText.includes("chat")) {
    return generateChatFormResponse();
  } else if (messageText.includes("longform")) {
    return generateLongformResponse();
  } else if (messageText.includes("form")) {
    return generateFormResponse();
  } else if (messageText.includes("confirmed")) {
    return makeRes("Ok! Let's move forward with this plan");
  } else if (messageText.includes("modify")) {
    return makeRes("What do you want to modify?");
  } else {
    return makeRes("Autogenerated response.");
  }
}<|MERGE_RESOLUTION|>--- conflicted
+++ resolved
@@ -119,7 +119,6 @@
   ]);
 }
 
-<<<<<<< HEAD
 export function generateBugReportResponse(artifacts: { type: string; content: unknown }[]) {
   // Find BUG_REPORT artifacts and extract source file information
   const bugReportArtifacts = artifacts?.filter(artifact => artifact.type === "BUG_REPORT") || [];
@@ -131,7 +130,7 @@
   let response = "Found source locations:\n";
   
   for (const artifact of bugReportArtifacts) {
-    const content = artifact.content;
+    const content = artifact.content as any;
     if (content?.sourceFiles && Array.isArray(content.sourceFiles)) {
       for (const sourceFile of content.sourceFiles) {
         if (sourceFile.file && sourceFile.lines && sourceFile.lines.length > 0) {
@@ -147,7 +146,8 @@
   }
 
   return makeRes(response);
-=======
+}
+
 export function generateLongformResponse() {
   const messageId = `mock_${Date.now()}_${Math.random().toString(36).substr(2, 9)}`;
 
@@ -162,7 +162,6 @@
       },
     }),
   ]);
->>>>>>> 1e177010
 }
 
 export function generateResponseBasedOnMessage(
