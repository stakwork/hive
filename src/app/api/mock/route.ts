import axios from "axios";
import { generateResponseBasedOnMessage } from "./responses";
import { NextRequest, NextResponse } from "next/server";

// Disable caching for real-time messaging
export const fetchCache = "force-no-store";

export async function POST(req: NextRequest) {
  try {
    const { message, taskId, userId, artifacts } = await req.json();

    console.log("📨 Mock received message:", {
      message,
      taskId,
      userId,
      timestamp: new Date().toISOString(),
    });

    try {
      // Use the request host for internal API calls
      const host = req.headers.get("host") || "localhost:3000";
      const protocol = host.includes("localhost") ? "http" : "https";
      const baseUrl = `${protocol}://${host}`;

      console.log("🔗 Mock base URL:", baseUrl);

      // Generate mock response
<<<<<<< HEAD
      const mockResponse = generateResponseBasedOnMessage(message, artifacts);
=======
      const mockResponse = generateResponseBasedOnMessage(message, baseUrl);
>>>>>>> 5a0beaee

      console.log("🤖 Mock generated response:", {
        originalMessage: message,
        response: mockResponse.message,
        taskId,
        timestamp: new Date().toISOString(),
      });

      const responsePayload = {
        taskId: taskId,
        message: mockResponse.message,
        contextTags: mockResponse.contextTags,
        sourceWebsocketID: mockResponse.sourceWebsocketID,
        artifacts: mockResponse.artifacts?.map((artifact) => ({
          type: artifact.type,
          content: artifact.content,
        })),
      };

      console.log("🚀 Mock sending response to API:", {
        taskId,
        messagePreview: mockResponse.message.substring(0, 50) + "...",
        timestamp: new Date().toISOString(),
      });

      await axios.post(`${baseUrl}/api/chat/response`, responsePayload);

      console.log("✅ Mock response sent successfully:", {
        taskId,
        timestamp: new Date().toISOString(),
      });
    } catch (error) {
      console.error("❌ Mock error sending response:", {
        error,
        taskId,
        timestamp: new Date().toISOString(),
      });
    }

    // Immediately respond to the original request
    return NextResponse.json({
      success: true,
      message: "Message received, response will be generated shortly",
    });
  } catch (error) {
    console.error("❌ Mock error processing message:", error);
    return NextResponse.json(
      { error: "Failed to process message" },
      { status: 500 },
    );
  }
}<|MERGE_RESOLUTION|>--- conflicted
+++ resolved
@@ -25,11 +25,7 @@
       console.log("🔗 Mock base URL:", baseUrl);
 
       // Generate mock response
-<<<<<<< HEAD
-      const mockResponse = generateResponseBasedOnMessage(message, artifacts);
-=======
-      const mockResponse = generateResponseBasedOnMessage(message, baseUrl);
->>>>>>> 5a0beaee
+      const mockResponse = generateResponseBasedOnMessage(message, baseUrl, artifacts);
 
       console.log("🤖 Mock generated response:", {
         originalMessage: message,
