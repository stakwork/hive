import { NextResponse } from "next/server";
import { getServerSession } from "next-auth/next";
import { authOptions } from "@/lib/auth/nextauth";
import { getUserAppTokens } from "@/lib/githubApp";
// import { EncryptionService } from "@/lib/encryption";

export const runtime = "nodejs";

export async function GET(request: Request) {
  try {
    const session = await getServerSession(authOptions);
    if (!session?.user?.id) {
      return NextResponse.json({ hasTokens: false }, { status: 200 });
    }

    const { searchParams } = new URL(request.url);
    const workspaceSlug = searchParams.get("workspaceSlug");
    const repositoryUrl = searchParams.get("repositoryUrl");

    let hasTokens = false;

    if (workspaceSlug) {
      // Check if user has tokens for this specific workspace's GitHub org
      const { db } = await import("@/lib/db");

      // Get workspace and optionally its swarm (only if repositoryUrl param not provided)
      const workspace = await db.workspace.findUnique({
        where: { slug: workspaceSlug },
        include: {
          swarm: !repositoryUrl, // Only include swarm if repositoryUrl not provided
          sourceControlOrg: true,
        },
      });

      if (workspace?.sourceControlOrg) {
        // Workspace is linked to a SourceControlOrg - check if user has tokens for it
        const sourceControlToken = await db.sourceControlToken.findUnique({
          where: {
            userId_sourceControlOrgId: {
              userId: session.user.id,
              sourceControlOrgId: workspace.sourceControlOrg.id,
            },
          },
        });
        hasTokens = !!sourceControlToken;
      } else if (repositoryUrl || workspace?.swarm?.repositoryUrl) {
        // Workspace not linked yet - extract GitHub org from repo URL and check
        const repoUrl = repositoryUrl || workspace?.swarm?.repositoryUrl;
        if (!repoUrl) {
          console.warn("No repository URL found for workspace", workspaceSlug);
          return NextResponse.json({ hasTokens: false }, { status: 200 });
        }
        const githubMatch = repoUrl.match(/github\.com[\/:]([^\/]+)/);

        if (githubMatch) {
          const githubOwner = githubMatch[1];

          // Check if there's already a SourceControlOrg for this GitHub owner
          const sourceControlOrg = await db.sourceControlOrg.findUnique({
<<<<<<< HEAD
            where: { githubLogin: githubOwner },
=======
            where: { githubLogin: githubOwner }
>>>>>>> 6439f2d0
          });

          if (sourceControlOrg) {
            // SourceControlOrg exists - automatically link this workspace to it
            await db.workspace.update({
              where: { slug: workspaceSlug },
<<<<<<< HEAD
              data: { sourceControlOrgId: sourceControlOrg.id },
=======
              data: { sourceControlOrgId: sourceControlOrg.id }
>>>>>>> 6439f2d0
            });

            // Now check if user has tokens for it
            const sourceControlToken = await db.sourceControlToken.findUnique({
              where: {
                userId_sourceControlOrgId: {
                  userId: session.user.id,
                  sourceControlOrgId: sourceControlOrg.id,
                },
              },
            });
            hasTokens = !!sourceControlToken;
          } else {
            // SourceControlOrg doesn't exist yet - user needs to go through OAuth
            hasTokens = false;
          }
        }
      }
    } else {
      // No workspace specified - check if user has ANY GitHub App tokens
      const apptokens = await getUserAppTokens(session.user.id);
      hasTokens = !!apptokens?.accessToken;
    }

    // if (hasTokens) {
    //   const encryptionService = EncryptionService.getInstance();
    //   const accessToken = encryptionService.decryptField("app_access_token", apptokens.accessToken as string);
    //   console.log("=> accessToken", accessToken);
    // }

    return NextResponse.json({ hasTokens }, { status: 200 });
  } catch (error) {
    console.error("Failed to check GitHub App status", error);
    return NextResponse.json({ hasTokens: false }, { status: 200 });
  }
}<|MERGE_RESOLUTION|>--- conflicted
+++ resolved
@@ -57,22 +57,14 @@
 
           // Check if there's already a SourceControlOrg for this GitHub owner
           const sourceControlOrg = await db.sourceControlOrg.findUnique({
-<<<<<<< HEAD
-            where: { githubLogin: githubOwner },
-=======
             where: { githubLogin: githubOwner }
->>>>>>> 6439f2d0
           });
 
           if (sourceControlOrg) {
             // SourceControlOrg exists - automatically link this workspace to it
             await db.workspace.update({
               where: { slug: workspaceSlug },
-<<<<<<< HEAD
-              data: { sourceControlOrgId: sourceControlOrg.id },
-=======
               data: { sourceControlOrgId: sourceControlOrg.id }
->>>>>>> 6439f2d0
             });
 
             // Now check if user has tokens for it
