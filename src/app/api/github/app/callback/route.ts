--- conflicted
+++ resolved
@@ -2,9 +2,9 @@
 import { db } from "@/lib/db";
 import { EncryptionService } from "@/lib/encryption";
 import { config } from "@/lib/env";
+import { getPrimaryRepository } from "@/lib/helpers/repository";
 import { getServerSession } from "next-auth/next";
 import { NextRequest, NextResponse } from "next/server";
-import { getPrimaryRepository } from "@/lib/helpers/repository";
 
 export const runtime = "nodejs";
 
@@ -44,12 +44,8 @@
       const repositoryData = await response.json();
 
       // Check push permissions
-<<<<<<< HEAD
-      const canPush = repositoryData.permissions?.push === true ||
-=======
       const canPush =
         repositoryData.permissions?.push === true ||
->>>>>>> 88c27cd0
         repositoryData.permissions?.admin === true ||
         repositoryData.permissions?.maintain === true;
 
@@ -68,11 +64,7 @@
         },
       };
     } else if (response.status === 404) {
-<<<<<<< HEAD
-      return { hasAccess: false, canPush: false, error: 'repository_not_found_or_no_access_2' };
-=======
       return { hasAccess: false, canPush: false, error: "repository_not_found_or_no_access" };
->>>>>>> 88c27cd0
     } else if (response.status === 403) {
       return { hasAccess: false, canPush: false, error: "access_forbidden" };
     } else {
