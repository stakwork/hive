--- conflicted
+++ resolved
@@ -29,15 +29,9 @@
 
     const body = await request.json();
 
-<<<<<<< HEAD
-    const { workspaceId, repositoryName, repositoryUrl, repositoryDescription, repositoryDefaultBranch } = body;
-
-    if (!workspaceId || !repositoryName || !repositoryUrl) {
-=======
     const { workspaceId, name, repositoryUrl, repositoryName, repositoryDefaultBranch } = body;
 
     if (!workspaceId || !name || !repositoryUrl) {
->>>>>>> 88c27cd0
       return NextResponse.json(
         {
           success: false,
