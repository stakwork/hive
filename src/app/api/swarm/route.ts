import { NextRequest, NextResponse } from 'next/server';
import { getServerSession } from 'next-auth/next';
import { authOptions } from '@/lib/auth/nextauth';
import { SwarmService } from '@/services/swarm';
import { ServiceConfig } from '@/types';
import { getServiceConfig } from '@/config/services';
import { config } from '@/lib/env';
import { saveOrUpdateSwarm } from '@/services/swarm/db';
import { SwarmStatus } from '@prisma/client';
import { SWARM_DEFAULT_INSTANCE_TYPE, SWARM_DEFAULT_ENV_VARS, getSwarmVanityAddress } from '@/lib/constants';
import { isFakeMode, createFakeSwarm } from '@/services/swarm/fake';

export async function POST(request: NextRequest) {
  if (isFakeMode) {
    const { id, swarm_id } = await createFakeSwarm(request);
    return NextResponse.json({
      success: true,
      message: 'Swarm (FAKE) was created successfully',
      data: { id, swarm_id },
    });
  }
  try {
    const session = await getServerSession(authOptions);
    if (!session?.user) {
      return NextResponse.json({ success: false, message: 'Unauthorized' }, { status: 401 });
    }

    const body = await request.json();

    const { workspaceId, name } = body;

    // Validate required fields
    if (!workspaceId || !name) {
      return NextResponse.json({
        success: false,
        message: 'Missing required fields: workspaceId, name',
      }, { status: 400 });
    }

    const vanity_address = getSwarmVanityAddress(name);
    const instance_type = SWARM_DEFAULT_INSTANCE_TYPE;
    const env = SWARM_DEFAULT_ENV_VARS;

    // Save or update Swarm in the database (status: PENDING)
    const swarmRecord = await saveOrUpdateSwarm({
      workspaceId,
      name: vanity_address, // domain name used for creation
      instanceType: instance_type,
      environmentVariables: env,
      status: SwarmStatus.PENDING,
    });

    // Trigger the 3rd party request
    const swarmConfig = getServiceConfig('swarm');
    const swarmService = new SwarmService(swarmConfig);
    
    // Append '-swarm' to the name for the 3rd party request
    const thirdPartyName = `${name}-swarm`;
    const apiResponse = await swarmService.createSwarm({ vanity_address, name: thirdPartyName, instance_type, env });

    // Always update the swarm with returned swarm_id, keep status PENDING
    const swarm_id = apiResponse?.data?.swarm_id || vanity_address;
    const updatedSwarm = await saveOrUpdateSwarm({
      workspaceId,
<<<<<<< HEAD
      swarmUrl: `https://${swarm_id}.sphinx.chat/api`,
=======
      swarmUrl: `https://${vanity_address}/api`,
>>>>>>> 238f5a27
      status: SwarmStatus.PENDING,
      swarmId: swarm_id,
    });

    return NextResponse.json({
      success: true,
      message: `${name}-Swarm was created successfully`,
      data: { id: updatedSwarm.id, swarm_id },
    });
  } catch (error) {
    console.error('Error creating Swarm:', error);
    return NextResponse.json({ success: false, message: 'Failed to create swarm' }, { status: 500 });
  }
} <|MERGE_RESOLUTION|>--- conflicted
+++ resolved
@@ -62,11 +62,7 @@
     const swarm_id = apiResponse?.data?.swarm_id || vanity_address;
     const updatedSwarm = await saveOrUpdateSwarm({
       workspaceId,
-<<<<<<< HEAD
-      swarmUrl: `https://${swarm_id}.sphinx.chat/api`,
-=======
       swarmUrl: `https://${vanity_address}/api`,
->>>>>>> 238f5a27
       status: SwarmStatus.PENDING,
       swarmId: swarm_id,
     });
