--- conflicted
+++ resolved
@@ -125,21 +125,12 @@
   // export CUSTOM_GOOSE_URL=ws://0.0.0.0:8888/ws
   let wsUrl: string;
 
-<<<<<<< HEAD
-  if (!effectiveGooseUrl) {
-    return NextResponse.json(
-      { error: "No Goose URL available. Please start a new agent task to claim a pod." },
-      { status: 400 },
-    );
-  }
-=======
   if (process.env.CUSTOM_GOOSE_URL) {
     wsUrl = process.env.CUSTOM_GOOSE_URL;
     console.log("🧪 Using custom dev Goose URL from CUSTOM_GOOSE_URL:", wsUrl);
   } else {
     // Use persisted gooseUrl from IDE artifact, or provided gooseUrl
     const effectiveGooseUrl = persistedGooseUrl || gooseUrl;
->>>>>>> 1bfc6132
 
     if (!effectiveGooseUrl) {
       return NextResponse.json(
@@ -192,7 +183,7 @@
   const stream = new ReadableStream({
     async start(controller) {
       const encoder = new TextEncoder();
-      let accumulatedText = '';
+      let accumulatedText = "";
       let assistantMessageId: string | null = null;
       let lastSaveTimestamp = Date.now();
       const SAVE_INTERVAL = 3000; // Save every 3 seconds
@@ -203,7 +194,7 @@
       };
 
       // Save progress to database incrementally
-      const saveProgress = async (status: 'STREAMING' | 'SENT') => {
+      const saveProgress = async (status: "STREAMING" | "SENT") => {
         if (!taskId || !accumulatedText) return;
 
         try {
@@ -214,7 +205,7 @@
                 taskId,
                 message: accumulatedText,
                 role: ChatRole.ASSISTANT,
-                status: status === 'STREAMING' ? ChatStatus.SENDING : ChatStatus.SENT,
+                status: status === "STREAMING" ? ChatStatus.SENDING : ChatStatus.SENT,
                 sourceWebsocketID: sessionId,
               },
             });
@@ -226,7 +217,7 @@
               where: { id: assistantMessageId },
               data: {
                 message: accumulatedText,
-                status: status === 'STREAMING' ? ChatStatus.SENDING : ChatStatus.SENT,
+                status: status === "STREAMING" ? ChatStatus.SENDING : ChatStatus.SENT,
               },
             });
             console.log(`💾 Updated assistant message (${status}):`, assistantMessageId);
@@ -262,7 +253,7 @@
 
               // Save periodically while streaming
               if (Date.now() - lastSaveTimestamp > SAVE_INTERVAL) {
-                await saveProgress('STREAMING');
+                await saveProgress("STREAMING");
                 lastSaveTimestamp = Date.now();
               }
               break;
@@ -322,7 +313,7 @@
         }
 
         // Final save with SENT status
-        await saveProgress('SENT');
+        await saveProgress("SENT");
 
         // Send done marker
         sendEvent("[DONE]");
