--- conflicted
+++ resolved
@@ -7,11 +7,8 @@
 import { askTools } from "@/lib/ai/askTools";
 import { streamText, hasToolCall, ModelMessage } from "ai";
 import { getModel, getApiKeyForProvider } from "aieo";
-<<<<<<< HEAD
 import { getPrimaryRepository } from "@/lib/helpers/repository";
-=======
 import { getMiddlewareContext, requireAuthOrUnauthorized } from "@/lib/middleware/utils";
->>>>>>> 38062f78
 
 type Provider = "anthropic" | "google" | "openai" | "claude_code";
 
