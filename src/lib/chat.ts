--- conflicted
+++ resolved
@@ -65,11 +65,7 @@
 
 // Client-side types that extend Prisma types with proper JSON field typing
 export interface Artifact extends Omit<PrismaArtifact, "content"> {
-<<<<<<< HEAD
-  content?: FormContent | CodeContent | BrowserContent | BugReportContent;
-=======
-  content?: FormContent | CodeContent | BrowserContent | LongformContent;
->>>>>>> 1e177010
+  content?: FormContent | CodeContent | BrowserContent | BugReportContent | LongformContent;
 }
 
 export interface ChatMessage
