--- conflicted
+++ resolved
@@ -2,7 +2,7 @@
 
 export default defineConfig({
   timeout: 60000,
-  // Configurable workers: 
+  // Configurable workers:
   // - Local: 1 worker (serial execution for database isolation)
   // - CI: 2 workers per test group (each matrix job has isolated DB, can run tests in parallel)
   workers: parseInt(process.env.PLAYWRIGHT_WORKERS || (process.env.CI ? "2" : "1")),
@@ -16,26 +16,19 @@
     headless: true,
     browserName: "chromium",
     trace: "on-first-retry",
-<<<<<<< HEAD
     // Increase timeout for slower CI environments
     actionTimeout: 10000,
     navigationTimeout: 30000,
-  },
-  testDir: "src/__tests__/e2e",
-  // Reporter configuration for better CI output
-  reporter: process.env.CI 
-    ? [['list'], ['html', { open: 'never' }]]
-    : [['list']],
-=======
     // Bypass Next.js dev overlay that intercepts pointer events
     bypassCSP: true,
   },
   testDir: "src/__tests__/e2e",
+  // Reporter configuration for better CI output
+  reporter: process.env.CI ? [["list"], ["html", { open: "never" }]] : [["list"]],
   webServer: {
     command: "npm run dev",
     url: "http://localhost:3000",
     reuseExistingServer: true,
     timeout: 120000,
   },
->>>>>>> 88acccf8
 });