{
  "status": "failed",
  "failedTests": [
<<<<<<< HEAD
    "d748ac400d08b85935ef-1cbe7aa2e1503f47659f",
=======
>>>>>>> c2e276a0
    "2edf2eab1be3633977a1-69a254ebe5060206da57"
  ]
}<|MERGE_RESOLUTION|>--- conflicted
+++ resolved
@@ -1,10 +1,6 @@
 {
   "status": "failed",
   "failedTests": [
-<<<<<<< HEAD
-    "d748ac400d08b85935ef-1cbe7aa2e1503f47659f",
-=======
->>>>>>> c2e276a0
     "2edf2eab1be3633977a1-69a254ebe5060206da57"
   ]
 }