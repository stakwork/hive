{
<<<<<<< HEAD
  "status": "failed",
  "failedTests": [
    "4b7eb951e0eabbee101a-50b744c890992af2d1ae",
    "4b7eb951e0eabbee101a-4acf81dd2ef2202a62a0",
    "4b7eb951e0eabbee101a-19c5428b4e2774d1be8f",
    "4b7eb951e0eabbee101a-363d2870b15952bb8112",
    "4b7eb951e0eabbee101a-417dcc64a20b9d5e4474",
    "4b7eb951e0eabbee101a-cef08c0064be453e7d4f",
    "a3a3278d560d672765aa-fab3a03809dc58e8925a",
    "a3a3278d560d672765aa-777f2b59e746697b26ab",
    "a3a3278d560d672765aa-2ea3a97f82da6bb79055",
    "a3a3278d560d672765aa-558d797ad254f38022e7",
    "55d91808d1ea4492fc5f-dc108a7d1b7bfa0bbe5b"
  ]
=======
  "status": "passed",
  "failedTests": []
>>>>>>> 9cb80350
}<|MERGE_RESOLUTION|>--- conflicted
+++ resolved
@@ -1,21 +1,4 @@
 {
-<<<<<<< HEAD
-  "status": "failed",
-  "failedTests": [
-    "4b7eb951e0eabbee101a-50b744c890992af2d1ae",
-    "4b7eb951e0eabbee101a-4acf81dd2ef2202a62a0",
-    "4b7eb951e0eabbee101a-19c5428b4e2774d1be8f",
-    "4b7eb951e0eabbee101a-363d2870b15952bb8112",
-    "4b7eb951e0eabbee101a-417dcc64a20b9d5e4474",
-    "4b7eb951e0eabbee101a-cef08c0064be453e7d4f",
-    "a3a3278d560d672765aa-fab3a03809dc58e8925a",
-    "a3a3278d560d672765aa-777f2b59e746697b26ab",
-    "a3a3278d560d672765aa-2ea3a97f82da6bb79055",
-    "a3a3278d560d672765aa-558d797ad254f38022e7",
-    "55d91808d1ea4492fc5f-dc108a7d1b7bfa0bbe5b"
-  ]
-=======
   "status": "passed",
   "failedTests": []
->>>>>>> 9cb80350
 }