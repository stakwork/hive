{
  "status": "failed",
  "failedTests": [
<<<<<<< HEAD
    "f79498a14c3b467b2545-81acd325a6b4b7d8346c"
=======
    "2edf2eab1be3633977a1-69a254ebe5060206da57"
>>>>>>> c2e276a0
  ]
}<|MERGE_RESOLUTION|>--- conflicted
+++ resolved
@@ -1,10 +1,6 @@
 {
   "status": "failed",
   "failedTests": [
-<<<<<<< HEAD
-    "f79498a14c3b467b2545-81acd325a6b4b7d8346c"
-=======
     "2edf2eab1be3633977a1-69a254ebe5060206da57"
->>>>>>> c2e276a0
   ]
 }